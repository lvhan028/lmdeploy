--- conflicted
+++ resolved
@@ -1,9 +1,5 @@
-<<<<<<< HEAD
 #!/bin/bash
-=======
-#!/bin/sh
 WORKSPACE_PATH=$(dirname "$(readlink -f "$0")")
->>>>>>> 40fdc777
 
 builder="-G Ninja"
 
