--- conflicted
+++ resolved
@@ -1422,13 +1422,8 @@
             // Trigger the stores to global memory.
             if (Dh == Dh_MAX || co < Dh / QK_ELTS_IN_16B) {
 
-<<<<<<< HEAD
-                size_t offset = params.kv_cache_per_sample_offset + kvhi * params.memory_max_len * Dh + tlength_circ * Dh
-                             + co * QK_ELTS_IN_16B + ci;
-=======
                 size_t offset = params.kv_cache_per_sample_offset + kvhi * params.memory_max_len * Dh
                                 + tlength_circ * Dh + co * QK_ELTS_IN_16B + ci;
->>>>>>> abe9f7bd
 
                 if (!QUANT_POLICY) {
                     *reinterpret_cast<Qk_vec_m*>(&params.k_cache_per_sample[bi][offset]) =
