// Copyright (c) OpenMMLab. All rights reserved.

#pragma once

#include "attention_params.h"
#include "attention_universal.h"
<<<<<<< HEAD
#include "reduce_template.h"
#include "src/turbomind/kernels/core/thread_map.h"
=======
#include "reduce.h"
#include "src/turbomind/kernels/attention/thread_map.h"
>>>>>>> c9c225fb
#include "utils.h"
namespace turbomind {

template<class Kernel>
bool invokeDecoding(const typename Kernel::ParamType& params)
{
    static const size_t kSmemSize = sizeof(typename Kernel::SharedStorage);

    if constexpr (1) {
        [[maybe_unused]] static const int _ = [&] {
<<<<<<< HEAD
            std::cout << __PRETTY_FUNCTION__ << std::endl;
=======
            // std::cout << __PRETTY_FUNCTION__ << std::endl;
>>>>>>> c9c225fb
            // std::cout << "GmemMap:\n";
            // Print(typename Kernel::Impl::ThreadMapKV{});
            // std::cout << "\nDynamic smem size: " << kSmemSize << "\n";
            return 0;
        }();
    }

    const int tile_count      = (params.max_k_len + Kernel::CTA_S - 1) / Kernel::CTA_S;
    const int max_split_count = std::min(params.max_split_k, tile_count);

    using CtaMap = typename Kernel::CtaMap;

    dim3 block(Kernel::kWarpCount * WARP_SIZE);

    auto kernel_func = &attention_kernel<Kernel>;

    thread_local const int2 caps = [&] {
        auto err = cudaFuncSetAttribute(kernel_func, cudaFuncAttributeMaxDynamicSharedMemorySize, kSmemSize);
        if (err) {
            std::cout << cudaGetErrorString(err) << "\n";
            std::abort();
        }
        int device_id{};
        cudaGetDevice(&device_id);
        int sm_count{};
        cudaDeviceGetAttribute(&sm_count, cudaDevAttrMultiProcessorCount, device_id);
        int max_active_ctas{};
        cudaOccupancyMaxActiveBlocksPerMultiprocessor(&max_active_ctas, kernel_func, block.x, kSmemSize);
        return int2{sm_count, max_active_ctas};
    }();

    const int q_group_size   = params.num_heads / params.num_kv_heads;
    const int q_head_per_cta = std::min(q_group_size, Kernel::CTA_H);

    // cta needed to process one query group
    const int cta_per_q_group = (q_group_size + q_head_per_cta - 1) / q_head_per_cta;

    // std::cout << "CTA_H: " << Kernel::CTA_H << ", head_per_cta: " << q_head_per_cta
    //           << ", cta_per_q_group: " << cta_per_q_group << "\n";

    dim3 grid = CtaMap::get_grid_shape(params.num_kv_heads, params.batch_size, 1, cta_per_q_group);

    const int grid_size = grid.x * grid.y * grid.z;
    const int split_cnt = GetSplitCount(max_split_count, grid_size, caps.y, caps.x, 4);

    grid = CtaMap::get_grid_shape(params.num_kv_heads, params.batch_size, split_cnt, cta_per_q_group);

    auto err = cudaFuncSetAttribute(kernel_func, cudaFuncAttributeMaxDynamicSharedMemorySize, kSmemSize);
    if (err) {
        std::cout << cudaGetErrorString(err) << "\n";
        std::abort();
    }

    // Print(typename Kernel::Impl::ThreadMapKVp{});

    auto cache_iter_factory = CreateCacheIterFactory<typename Kernel::CacheIteratorFactory>::apply(params);

<<<<<<< HEAD
    kernel_func<<<grid, block, kSmemSize, params.stream>>>(params, cache_iter_factory, CtaMap{});
=======
    kernel_func<<<grid, block, kSmemSize, params.stream>>>(
        params, cache_iter_factory, CtaMap{}, q_group_size, q_head_per_cta, cta_per_q_group);
>>>>>>> c9c225fb

    if (auto err = cudaGetLastError(); err != cudaSuccess) {
        std::cout << cudaGetErrorString(err) << "\n";
        std::abort();
    }

    if (Kernel::need_separate_reduce(split_cnt)) {
        attention::invokeReduce<Kernel::kHeadDim>(params.out,
                                                  params.partial_M,
                                                  params.partial_L,
                                                  params.partial_O,
                                                  params.split_cnt,
                                                  params.max_split_k,
                                                  split_cnt,
                                                  params.token_num,
                                                  params.num_heads,
                                                  params.inv_sqrt_dh,
                                                  params.stream);
    }

    return true;
}

}  // namespace turbomind<|MERGE_RESOLUTION|>--- conflicted
+++ resolved
@@ -4,13 +4,8 @@
 
 #include "attention_params.h"
 #include "attention_universal.h"
-<<<<<<< HEAD
-#include "reduce_template.h"
+#include "reduce.h"
 #include "src/turbomind/kernels/core/thread_map.h"
-=======
-#include "reduce.h"
-#include "src/turbomind/kernels/attention/thread_map.h"
->>>>>>> c9c225fb
 #include "utils.h"
 namespace turbomind {
 
@@ -21,11 +16,7 @@
 
     if constexpr (1) {
         [[maybe_unused]] static const int _ = [&] {
-<<<<<<< HEAD
-            std::cout << __PRETTY_FUNCTION__ << std::endl;
-=======
             // std::cout << __PRETTY_FUNCTION__ << std::endl;
->>>>>>> c9c225fb
             // std::cout << "GmemMap:\n";
             // Print(typename Kernel::Impl::ThreadMapKV{});
             // std::cout << "\nDynamic smem size: " << kSmemSize << "\n";
@@ -83,12 +74,8 @@
 
     auto cache_iter_factory = CreateCacheIterFactory<typename Kernel::CacheIteratorFactory>::apply(params);
 
-<<<<<<< HEAD
-    kernel_func<<<grid, block, kSmemSize, params.stream>>>(params, cache_iter_factory, CtaMap{});
-=======
     kernel_func<<<grid, block, kSmemSize, params.stream>>>(
         params, cache_iter_factory, CtaMap{}, q_group_size, q_head_per_cta, cta_per_q_group);
->>>>>>> c9c225fb
 
     if (auto err = cudaGetLastError(); err != cudaSuccess) {
         std::cout << cudaGetErrorString(err) << "\n";
