# Copyright (c) OpenMMLab. All rights reserved.

add_library(attention STATIC
            attention.cu
            decoding.cu
<<<<<<< HEAD
=======
            reduce.cu
>>>>>>> c9c225fb
            kv_cache_utils_v2.cu
            utils.cc
            codegen/attention_sm70_128_f16.cu
            codegen/attention_sm75_128_f16.cu
            codegen/attention_sm80_128_bf16.cu
            codegen/attention_sm80_128_f16.cu
            codegen/decoding_sm70_128_f16_f16.cu
            codegen/decoding_sm70_128_f16_u4.cu
            codegen/decoding_sm70_128_f16_u8.cu
            codegen/decoding_sm75_128_f16_f16.cu
            codegen/decoding_sm75_128_f16_u4.cu
            codegen/decoding_sm75_128_f16_u8.cu
            codegen/decoding_sm80_128_bf16_bf16.cu
            codegen/decoding_sm80_128_bf16_u4.cu
            codegen/decoding_sm80_128_bf16_u8.cu
            codegen/decoding_sm80_128_f16_f16.cu
            codegen/decoding_sm80_128_f16_u4.cu
            codegen/decoding_sm80_128_f16_u8.cu
            )
set_property(TARGET attention PROPERTY POSITION_INDEPENDENT_CODE ON)
set_property(TARGET attention PROPERTY CUDA_RESOLVE_DEVICE_SYMBOLS ON)
target_compile_options(attention PRIVATE -O3
    $<$<COMPILE_LANGUAGE:CUDA>:-use_fast_math --expt-relaxed-constexpr>)


if (BUILD_TEST)
    target_compile_options(attention PRIVATE
        $<$<COMPILE_LANGUAGE:CUDA>:-Xptxas=-v --generate-line-info>)

    add_executable(test_attention
        test_utils.cu
        test_attention.cu
        reference.cu)
    target_compile_options(test_attention PRIVATE
        --generate-line-info -O3 -use_fast_math --expt-relaxed-constexpr)
    target_link_libraries(test_attention PRIVATE
        attention
        flash_attention
        Llama
        unfused_attention_kernels
        logger
        tensor
        cublas)

    add_executable(test_quant test_quant.cu test_utils.cu)
    target_compile_options(test_quant PRIVATE
        --generate-line-info -O3 -use_fast_math --expt-relaxed-constexpr)
endif ()<|MERGE_RESOLUTION|>--- conflicted
+++ resolved
@@ -3,10 +3,7 @@
 add_library(attention STATIC
             attention.cu
             decoding.cu
-<<<<<<< HEAD
-=======
             reduce.cu
->>>>>>> c9c225fb
             kv_cache_utils_v2.cu
             utils.cc
             codegen/attention_sm70_128_f16.cu
