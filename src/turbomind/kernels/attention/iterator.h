--- conflicted
+++ resolved
@@ -2,16 +2,10 @@
 
 #pragma once
 
-<<<<<<< HEAD
 #include "src/turbomind/kernels/core/array.h"
 #include "src/turbomind/kernels/core/data_type.h"
 #include "src/turbomind/kernels/core/layout.h"
-=======
-#include "../gemm_s_f16/common.h"
-#include "array_ops.h"
-#include "smem_layout.h"
-#include "src/turbomind/kernels/attention/data_type.h"
->>>>>>> c9c225fb
+#include "src/turbomind/kernels/core/pipe_iter.h"
 #include <type_traits>
 
 namespace turbomind {
@@ -93,42 +87,6 @@
         typename Iterator0::Fragment frag0;
         typename Iterator1::Fragment frag1;
     };
-<<<<<<< HEAD
-
-    // NOTE: can't use reference type here, nvcc does not support variadic templates well in device code
-    template<typename... Args>
-    __device__ void Prefetch(Args... args)
-    {
-        iterator0_.Prefetch(args...);
-        iterator1_.Prefetch(args...);
-    }
-
-    /// TODO: Load(bool_constant, CacheIter&) -> Fragment
-    template<bool is_residue, class CacheIter>
-    __device__ void Load(const CacheIter& cache_iter, Fragment& frag, int max_s)
-    {
-        iterator0_.Load<is_residue>(cache_iter, frag.frag0, max_s);
-        iterator1_.Load<is_residue>(cache_iter, frag.frag1, max_s);
-    }
-
-    __device__ void Save(const Fragment& frag)
-    {
-        iterator0_.Save(frag.frag0);
-        iterator1_.Save(frag.frag1);
-    }
-
-    __device__ void ClearSmem(int pipe_iter = 0)
-    {
-        iterator0_.ClearSmem(pipe_iter);
-        iterator1_.ClearSmem(pipe_iter);
-    }
-
-    template<class P0, class P1>
-    __device__ void SetSmem(P0 p0, P1 p1)
-    {
-        iterator0_.SetSmem(p0);
-        iterator1_.SetSmem(p1);
-=======
 
     // NOTE: can't use reference type here, nvcc does not support variadic templates well in device code
     template<typename... Args>
@@ -166,23 +124,4 @@
     }
 };
 
-template<int Stages, int Step = 1>
-struct PipeIter {
-    static constexpr int kMaxStep = Stages * Step;
-
-    int r = 0;
-    int w = kMaxStep - Step;
-
-    __inline__ __device__ PipeIter& operator++()
-    {
-        w = r;
-        r += Step;
-        if (r == kMaxStep) {
-            r -= kMaxStep;
-        }
-        return *this;
->>>>>>> c9c225fb
-    }
-};
-
 }  // namespace turbomind