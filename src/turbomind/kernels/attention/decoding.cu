--- conflicted
+++ resolved
@@ -42,20 +42,6 @@
     auto dispatch_h = [&](auto arch, auto kv) -> bool {
         using Arch = decltype(arch);
         using Tkv  = decltype(kv);
-<<<<<<< HEAD
-        if (query_group_sz % 8 == 0) {
-            return invokeDecoding<Decoding<Arch, T, Tkv, 8, kHeadDim>>(params);
-        }
-        else if (query_group_sz % 6 == 0) {
-            return invokeDecoding<Decoding<Arch, T, Tkv, 6, kHeadDim>>(params);
-        }
-        else if (query_group_sz % 4 == 0) {
-            return invokeDecoding<Decoding<Arch, T, Tkv, 4, kHeadDim>>(params);
-        }
-        else {
-            return invokeDecoding<Decoding<Arch, T, Tkv, 1, kHeadDim>>(params);
-        }
-=======
         if (0) {}
         else if (query_group_sz > 8) {
             return invokeDecoding<Decoding<Arch, T, Tkv, 9, kHeadDim>>(params);
@@ -84,7 +70,6 @@
         else {
             return invokeDecoding<Decoding<Arch, T, Tkv, 1, kHeadDim>>(params);
         }
->>>>>>> c9c225fb
         return false;
     };
 
