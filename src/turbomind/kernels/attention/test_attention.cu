--- conflicted
+++ resolved
@@ -72,10 +72,7 @@
                 const size_t                       head_dim,
                 const size_t                       block_seq_len,
                 const size_t                       batch_size,
-<<<<<<< HEAD
-=======
                 const int                          rope_dim,
->>>>>>> c9c225fb
                 int                                quant_policy)
 {
     const size_t seq_len  = k_cache.size() / (head_dim * head_num * batch_size);
@@ -150,10 +147,7 @@
                            cu_seq_lens.data().get(),
                            cu_block_cnts.data().get(),
                            nullptr,
-<<<<<<< HEAD
-=======
                            rope_dim,
->>>>>>> c9c225fb
                            1.,
                            2 * head_num * seq_len,
                            0,
@@ -179,10 +173,7 @@
                            cu_seq_lens.data().get(),
                            cu_block_cnts.data().get(),
                            nullptr,
-<<<<<<< HEAD
-=======
                            rope_dim,
->>>>>>> c9c225fb
                            1.,
                            2 * head_num * seq_len,
                            0,
@@ -211,11 +202,7 @@
 
 #define KV_INT4 0
 
-<<<<<<< HEAD
-#define DECODING 0
-=======
 #define DECODING 1
->>>>>>> c9c225fb
 
 template<class T>
 int test_attention()
@@ -227,25 +214,13 @@
 #if DECODING
     // constexpr size_t kHeadNum   = 32;
     // constexpr size_t kBatchSize = 64;
-<<<<<<< HEAD
-    constexpr size_t kHeadNum   = 80;
-    constexpr size_t KvHeadNum  = kHeadNum / 8;
-    constexpr size_t kBatchSize = 256;
-=======
     constexpr size_t kHeadNum   = 32;
     constexpr size_t KvHeadNum  = kHeadNum / 4;
     constexpr size_t kBatchSize = 1;
->>>>>>> c9c225fb
     constexpr size_t kInputLen  = 1;
     // constexpr size_t kSequenceLen = 63;
     // constexpr size_t kSequenceLen = 4095;
     // constexpr size_t kSequenceLen = 511;
-<<<<<<< HEAD
-    constexpr size_t kSequenceLen = 2047;
-    // constexpr size_t kSequenceLen = 32767;
-    // constexpr size_t kSequenceLen = 65535;
-    // constexpr size_t kSequenceLen = 131071;
-=======
     // constexpr size_t kSequenceLen = 2047;
     // constexpr size_t kSequenceLen = 4095;
     // constexpr size_t kSequenceLen = 8191;
@@ -253,18 +228,13 @@
     // constexpr size_t kSequenceLen = 65535;
     // constexpr size_t kSequenceLen = 131071;
     constexpr size_t kSequenceLen = 200000;
->>>>>>> c9c225fb
     // constexpr size_t kSequenceLen = 262143;
     // constexpr size_t kSequenceLen = (1 << 20) - 1;  // 1M
     // constexpr size_t kSequenceLen = (1 << 22) - 1;  // 4M
     // constexpr size_t kSequenceLen = (1 << 24) - 1;  // 16M
     // constexpr int kSequenceLen = 2047;
     constexpr int kBlockSz   = 128;
-<<<<<<< HEAD
-    constexpr int kMaxSplitK = 1;
-=======
     constexpr int kMaxSplitK = 128;
->>>>>>> c9c225fb
 #else
 
     // append
@@ -374,10 +344,6 @@
     thrust::universal_vector<char*> k_ptrs;
     thrust::universal_vector<int>   cu_block_cnts;
 
-<<<<<<< HEAD
-    TestBlocks<Tkv>(
-        k_cache, v_cache, blocks, k_ptrs, cu_block_cnts, KvHeadNum, kHeadDim, kBlockSz, kBatchSize, kQuantPolicy);
-=======
     TestBlocks<Tkv>(k_cache,
                     v_cache,
                     blocks,
@@ -389,7 +355,6 @@
                     kBatchSize,
                     kRoPEDim,
                     kQuantPolicy);
->>>>>>> c9c225fb
 
     thrust::universal_vector<T>     output_ref = output;
     thrust::universal_vector<void*> k_cache_ref_ptrs(kBatchSize);
@@ -426,11 +391,8 @@
     params.k_bias = params.q_bias + kHeadNum * kHeadDim;
     params.v_bias = params.k_bias + KvHeadNum * kHeadDim;
 
-<<<<<<< HEAD
-=======
     params.stride = (kHeadNum + 2 * KvHeadNum) * kHeadDim;
 
->>>>>>> c9c225fb
     params.token_num  = kTokenNum;
     params.batch_size = kBatchSize;
     params.max_q_len  = kInputLen;
@@ -440,23 +402,12 @@
                                                    cu_block_cnts.data().get(),
                                                    0,
                                                    kBlockSz};
-<<<<<<< HEAD
 
     params.linear_iter_params = LinearIteratorParams{kv_cache.data().get(),  //
                                                      int(2 * kBatchSize * kContextLen * kHeadDim),
                                                      int(kBatchSize * kContextLen * kHeadDim)};
-=======
->>>>>>> c9c225fb
-
-    params.linear_iter_params = LinearIteratorParams{kv_cache.data().get(),  //
-                                                     int(2 * kBatchSize * kContextLen * kHeadDim),
-                                                     int(kBatchSize * kContextLen * kHeadDim)};
-
-<<<<<<< HEAD
-    // std::copy_n(quant_params_kv.data(), 4, &params.kv_quant_params[0]);
-=======
+
     params.quant_policy = kQuantPolicy;
->>>>>>> c9c225fb
 
     params.finished   = finished.data().get();
     params.rope_theta = rope_base.data().get();
@@ -578,10 +529,7 @@
                        cu_kv_lens.data().get(),
                        cu_block_cnts.data().get(),
                        nullptr,  // DECODING ? nullptr : params.rope_theta,
-<<<<<<< HEAD
-=======
                        kRoPEDim,
->>>>>>> c9c225fb
                        1.,
                        KvHeadNum * kContextLen,
                        0,
