#pragma once

<<<<<<< HEAD
#include "src/turbomind/kernels/core/array_ops.h"
#include "src/turbomind/kernels/core/data_type.h"
=======
#include "src/turbomind/kernels/attention/array_ops.h"
#include "src/turbomind/kernels/attention/data_type.h"
#include "src/turbomind/kernels/gemm_s_f16/common.h"
>>>>>>> c9c225fb

#include <cmath>
#include <cuda_bf16.h>
#include <cuda_fp16.h>

namespace turbomind {

#define TM_ROUND_USE_CVT_RNI 1

inline constexpr bool kFuseU4F16Dequant  = false;
inline constexpr bool kForceIntZeroPoint = false;

template<class T>
__device__ T Infinity()
{
    if constexpr (std::is_same_v<T, half>) {
        return __ushort_as_half((unsigned short)0x7C00U);
    }

#if __CUDA_ARCH__ >= 800
    if constexpr (std::is_same_v<T, nv_bfloat16>) {
        return __ushort_as_bfloat16((unsigned short)0x7F80U);
    }
#endif

    if constexpr (std::is_same_v<T, float>) {
        return __int_as_float(0x7f800000U);
    }

    return T{};
}

template<class T>
__device__ constexpr T Max(T a, T b)
{
    if constexpr (std::is_same_v<T, half>) {
        return __hmax(a, b);
    }

#if __CUDA_ARCH__ >= 800
    if constexpr (std::is_same_v<T, nv_bfloat16>) {
<<<<<<< HEAD
        return __hmin(a, b);
=======
        return __hmax(a, b);
>>>>>>> c9c225fb
    }
#endif

    if constexpr (std::is_same_v<T, float>) {
        return fmaxf(a, b);
    }

    if constexpr (std::is_same_v<T, int>) {
        return max(a, b);
    }

    return T{};
}

template<class T>
__device__ constexpr T Min(T a, T b)
{
    if constexpr (std::is_same_v<T, half>) {
        return __hmin(a, b);
    }

#if __CUDA_ARCH__ >= 800
    if constexpr (std::is_same_v<T, nv_bfloat16>) {
        return __hmin(a, b);
    }
#endif

    if constexpr (std::is_same_v<T, float>) {
        return fminf(a, b);
    }

    if constexpr (std::is_same_v<T, int>) {
        return min(a, b);
    }

    return T{};
}

template<bool norm = true>
inline __device__ Array<half, 4> cvt_f16x4_u8(const Array<uint8_t, 4>& src)
{
    static constexpr uint32_t f16_magic = 0x64000000;
    // 01234567 01234567
    // SEEEEEMM MMMMMMMM
    //      1MM XXXXXXXX
    // (1 + x/2^10) * 2^(e-15) -> e-15=10 -> e=25=16+8+1 -> 01100100b -> 0x64
    Array<uint32_t, 2> dst;
    dst[0] = __byte_perm((uint32_t&)src, f16_magic, 0x7170);
    dst[1] = __byte_perm((uint32_t&)src, f16_magic, 0x7372);
    if constexpr (norm) {
        for (int i = 0; i < 4; ++i) {
            ((Array<half, 4>&)dst)[i] -= __ushort_as_half(0x6400U);
        }
    }
    return (Array<half, 4>&)dst;
}

template<bool norm = true>
inline __device__ Array<half, 4> cvt_f16x2x2_u8_trans(const Array<uint8_t, 4>& src)
{
    static constexpr uint32_t f16_magic = 0x64000000;
    // 01234567 01234567
    // SEEEEEMM MMMMMMMM
    //      1MM XXXXXXXX
    // (1 + x/2^10) * 2^(e-15) -> e-15=10 -> e=25=16+8+1 -> 01100100b -> 0x64
    Array<uint32_t, 2> dst;
    dst[0] = __byte_perm((uint32_t&)src, f16_magic, 0x7270);
    dst[1] = __byte_perm((uint32_t&)src, f16_magic, 0x7371);
    if constexpr (norm) {
        for (int i = 0; i < 4; ++i) {
            ((Array<half, 4>&)dst)[i] -= __ushort_as_half(0x6400U);
        }
    }
    return (Array<half, 4>&)dst;
}

inline __device__ Array<nv_bfloat16, 4> cvt_bf16x4_u8(const Array<uint8_t, 4>& src)
{
    // 01234567 01234567 01234567 01234567
    // SEEEEEEE EMMMMMMM MMMMMMMM MMMMMMMM
    //          1MM...   XXXXXXXX
    // (1 + x/2^15) * 2^(e-127) -> e-127=15 -> e=142 -> 01000111 -> 0x47
    static constexpr uint32_t f32_magic = 0x47000000;  // 32768

    Array<uint32_t, 4> tmp;
    tmp[0] = __byte_perm((uint32_t&)src, f32_magic, 0x7604);
    tmp[1] = __byte_perm((uint32_t&)src, f32_magic, 0x7614);
    tmp[2] = __byte_perm((uint32_t&)src, f32_magic, 0x7624);
    tmp[3] = __byte_perm((uint32_t&)src, f32_magic, 0x7634);

    auto& vec = (Array<float, 4>&)tmp;

    Array<nv_bfloat16, 4> dst;
    PRAGMA_UNROLL
    for (int i = 0; i < 4; ++i) {
        dst[i] = __float2bfloat16(vec[i] - 32768.f);
    }
    return dst;
}

inline __device__ Array<float, 4> cvt_f32x4_u8(const Array<uint8_t, 4>& src)
{
    // 01234567 01234567 01234567 01234567
    // SEEEEEEE EMMMMMMM MMMMMMMM MMMMMMMM
    //          1MM...   XXXXXXXX
    // (1 + x/2^15) * 2^(e-127) -> e-127=15 -> e=142 -> 01000111 -> 0x47
    static constexpr uint32_t f32_magic = 0x47000000;  // 32768

    Array<uint32_t, 4> tmp;
    tmp[0] = __byte_perm((uint32_t&)src, f32_magic, 0x7604);
    tmp[1] = __byte_perm((uint32_t&)src, f32_magic, 0x7614);
    tmp[2] = __byte_perm((uint32_t&)src, f32_magic, 0x7624);
    tmp[3] = __byte_perm((uint32_t&)src, f32_magic, 0x7634);

    auto& vec = (Array<float, 4>&)tmp;
    PRAGMA_UNROLL
    for (int i = 0; i < 4; ++i) {
        vec[i] -= 32768.f;
    }
    return vec;
}

template<bool norm = true>
inline __device__ Array<nv_bfloat16, 8> cvt_bf16x8_u4(const Array<uint4_t, 8>& src)
{
#if __CUDA_ARCH__ >= 800
    // 01234567 01234567
    // SEEEEEEE EMMMMMMM
    //          1...XXXX
    // (1 + x/2^7) * 2^(e-127) -> e-127=7 -> e=134 -> 0100 0011 -> 0x43
    static constexpr uint32_t TEMPLATE = 0x43004300;  // nv_bfloat162(128, 128)
    static constexpr uint32_t MASK     = 0x000f000f;
    static constexpr uint32_t immLut   = (0xf0 & 0xcc) | 0xaa;

    Array<uint32_t, 4> h;

    static_assert(sizeof(Array<nv_bfloat16, 8>) == sizeof(Array<uint32_t, 4>));

    uint32_t const& i4s    = reinterpret_cast<uint32_t const&>(src);
    const uint32_t  i4s_4  = i4s >> 4;
    const uint32_t  i4s_8  = i4s >> 8;
    const uint32_t  i4s_12 = i4s >> 12;

    asm volatile("lop3.b32 %0, %1, %2, %3, %4;\n" : "=r"(h[0]) : "r"(i4s), "n"(MASK), "n"(TEMPLATE), "n"(immLut));
    asm volatile("lop3.b32 %0, %1, %2, %3, %4;\n" : "=r"(h[1]) : "r"(i4s_4), "n"(MASK), "n"(TEMPLATE), "n"(immLut));
    asm volatile("lop3.b32 %0, %1, %2, %3, %4;\n" : "=r"(h[2]) : "r"(i4s_8), "n"(MASK), "n"(TEMPLATE), "n"(immLut));
    asm volatile("lop3.b32 %0, %1, %2, %3, %4;\n" : "=r"(h[3]) : "r"(i4s_12), "n"(MASK), "n"(TEMPLATE), "n"(immLut));

    if constexpr (norm) {
        auto result = reinterpret_cast<nv_bfloat16*>(h.data());
        PRAGMA_UNROLL
        for (int i = 0; i < 8; ++i) {
            result[i] -= nv_bfloat16(128.f);
        }
    }
    return (Array<nv_bfloat16, 8>&)h;
#else
    return {};
#endif
}

<<<<<<< HEAD
=======
#if TM_ROUND_USE_CVT_RNI

>>>>>>> c9c225fb
template<class T>
inline __device__ T round(float x)
{
    uint32_t y{};
    if constexpr (std::is_same_v<T, uint8_t>) {
        asm("cvt.rni.sat.u8.f32 %0, %1;\n" : "=r"(y) : "f"(x));
    }
    else if constexpr (std::is_same_v<T, uint16_t>) {
        asm("cvt.rni.sat.u16.f32 %0, %1;\n" : "=r"(y) : "f"(x));
    }
    else if constexpr (std::is_same_v<T, uint32_t>) {
        asm("cvt.rni.sat.u32.f32 %0, %1;\n" : "=r"(y) : "f"(x));
    }
    else {
        static_assert(!std::is_same_v<T, T>, "not implemented");
    }
    return y;
}

template<class T>
inline __device__ T round(half x)
{
    uint32_t y{};
    if constexpr (std::is_same_v<T, uint8_t>) {
        asm("cvt.rni.sat.u8.f16 %0, %1;\n" : "=r"(y) : "h"((uint16_t&)x));
    }
    else if constexpr (std::is_same_v<T, uint16_t>) {
        asm("cvt.rni.sat.u16.f16 %0, %1;\n" : "=r"(y) : "h"((uint16_t&)x));
    }
    else if constexpr (std::is_same_v<T, uint32_t>) {
        asm("cvt.rni.sat.u32.f16 %0, %1;\n" : "=r"(y) : "h"((uint16_t&)x));
    }
    else {
        static_assert(!std::is_same_v<T, T>, "not implemented");
    }
<<<<<<< HEAD
=======
    return y;
}

#else

template<class T>
inline __device__ T round(float x)
{
    x += .5f;

    uint32_t y{};
    if constexpr (std::is_same_v<T, uint8_t>) {
        asm("cvt.rzi.sat.u8.f32 %0, %1;\n" : "=r"(y) : "f"(x));
    }
    else if constexpr (std::is_same_v<T, uint16_t>) {
        asm("cvt.rzi.sat.u16.f32 %0, %1;\n" : "=r"(y) : "f"(x));
    }
    else if constexpr (std::is_same_v<T, uint32_t>) {
        asm("cvt.rzi.sat.u32.f32 %0, %1;\n" : "=r"(y) : "f"(x));
    }
    else {
        static_assert(!std::is_same_v<T, T>, "not implemented");
    }
    return y;
}

template<class T>
inline __device__ T round(half x)
{
    x += half(.5f);

    uint32_t y{};
    if constexpr (std::is_same_v<T, uint8_t>) {
        asm("cvt.rzi.sat.u8.f16 %0, %1;\n" : "=r"(y) : "h"((uint16_t&)x));
    }
    else if constexpr (std::is_same_v<T, uint16_t>) {
        asm("cvt.rzi.sat.u16.f16 %0, %1;\n" : "=r"(y) : "h"((uint16_t&)x));
    }
    else if constexpr (std::is_same_v<T, uint32_t>) {
        asm("cvt.rzi.sat.u32.f16 %0, %1;\n" : "=r"(y) : "h"((uint16_t&)x));
    }
    else {
        static_assert(!std::is_same_v<T, T>, "not implemented");
    }
>>>>>>> c9c225fb
    return y;
}

#endif

template<class To, class Ti, class B>
inline __device__ To quant(Ti x, B n_bits)
{
    auto y = round<To>(x);
    if constexpr (n_bits < sizeof(To) * 8) {  // saturate operation for sub-byte type
        return min(y, To((1 << n_bits) - 1));
    }
    else {
        return y;
    }
}

template<int WarpThreadC, class T, int C>
__device__ inline void warp_minmax(Array<T, 2>& stats, const Array<T, C>& x)
{
    PRAGMA_UNROLL
    for (int i = 0; i < C; ++i) {
        stats[0] = Min(stats[0], x[i]);
        stats[1] = Max(stats[1], x[i]);
    }
    if constexpr (sizeof(T) == 2) {
        PRAGMA_UNROLL
        for (int mask = WarpThreadC / 2; mask > 0; mask /= 2) {
            Array<T, 2> tmp;
            (uint32_t&)tmp = __shfl_xor_sync(uint32_t(-1), (uint32_t&)stats, mask);
            stats[0]       = Min(stats[0], tmp[0]);
            stats[1]       = Max(stats[1], tmp[1]);
        }
    }
    else {
        PRAGMA_UNROLL
        for (int mask = WarpThreadC / 2; mask > 0; mask /= 2) {
            stats[0] = Min(stats[0], __shfl_xor_sync(uint32_t(-1), stats[0], mask));
            stats[1] = Max(stats[1], __shfl_xor_sync(uint32_t(-1), stats[1], mask));
        }
    }
}

template<int WarpThreadC, class P, class T, class B, int N, int C, int S>
__device__ void warp_stats(Array<P, 2> (&param)[S], const Array<T, N> (&x)[S][C], B n_bits)
{
    PRAGMA_UNROLL
    for (int s = 0; s < S; ++s) {
        Array<T, 2> stats{Infinity<T>(), -Infinity<T>()};
        PRAGMA_UNROLL
        for (int c = 0; c < C; ++c) {
            warp_minmax<WarpThreadC>(stats, x[s][c]);
        }
        const float inv_q_max = fdividef(1.f, float((1 << n_bits) - 1));
        const float scale     = ((float)stats[1] - (float)stats[0]) * inv_q_max;
        param[s][0]           = (P)scale;
        param[s][1]           = (P)stats[0];

<<<<<<< HEAD
        param[s][1] = (P)(rintf((float)stats[0] / scale) * scale);
=======
        if constexpr (kForceIntZeroPoint) {
#if TM_ROUND_USE_CVT_RNI
            // rintf -> cvt.rni.f32.f32
            param[s][1] = (P)(rintf((float)stats[0] / scale) * scale);
#else
            // roundf -> cvt.rzi.f32.f32(x + 0.5)
            param[s][1] = (P)(roundf((float)stats[0] / scale) * scale);
#endif
        }
>>>>>>> c9c225fb
    }
}

template<class Q, class T, class P, class B, int N, int C, int S>
__device__ void
quantize(Array<Q, N> (&dst)[S][C], const Array<T, N> (&src)[S][C], const Array<P, 2> (&params)[S], B n_bits)
{
    PRAGMA_UNROLL
    for (int s = 0; s < S; ++s) {
        P inv_scale = (P)fdividef(1.f, (float)params[s][0]);
        P zero      = params[s][1];
        PRAGMA_UNROLL
        for (int c = 0; c < C; ++c) {
            PRAGMA_UNROLL
            for (int i = 0; i < N; ++i) {
                const auto v = ((P)src[s][c][i] - zero) * inv_scale;
                dst[s][c][i] = quant<Q>(v, n_bits);
            }
        }
    }
}

<<<<<<< HEAD
//////////////////////////////////////////////////////////////////////////////////////////////////

// generic case for floating point -> floating point / integer -> integer conversion
template<typename Ti, typename To, typename = void>
struct ConvertKvCache {
    __device__ __host__ ConvertKvCache(float, float) {}
    template<int N>
    __device__ static auto convert(const Array<Ti, N>& vi)
    {
        Array<To, N> vo;
        PRAGMA_UNROLL
        for (int i = 0; i < N; ++i) {
            vo[i] = (To)vi[i];
        }
        return vo;
    }
    template<int N>
    inline __device__ auto operator()(const Array<Ti, N>& vi) const -> Array<To, N>
    {
        return convert(vi);
    }
};

// generic case for converting to same type, bypass
template<typename T>
struct ConvertKvCache<T, T> {
    __device__ __host__ ConvertKvCache(float, float) {}
    template<int N>
    __device__ static auto convert(const Array<T, N>& v)
    {
        return v;
    }
    template<int N>
    inline __device__ auto operator()(const Array<T, N>& v) const -> Array<T, N>
    {
        return convert(v);
=======
//  floating point -> u8
template<class T>
struct ConvertKvCache<T, uint8_t> {
    T          inv_scale_;
    T          zero_;
    __device__ ConvertKvCache(T scale, T zero): zero_{zero}
    {
        // NVCC complains if we put this in the member init list
        inv_scale_ = (T)fdividef(1.f, (float)scale);
    }

    template<int N>
    __device__ auto operator()(const Array<T, N>& vi) const
    {
        Array<uint8_t, N> vo;
        PRAGMA_UNROLL
        for (int i = 0; i < N; ++i) {
            vo[i] = quant<uint8_t>((vi[i] - zero_) * inv_scale_, std::integral_constant<int, 8>{});
        }
        return vo;
    }
};

template<class T>
struct ConvertKvCache<T, uint4_t> {
    T          inv_scale_;
    T          zero_;
    __device__ ConvertKvCache(T scale, T zero): zero_{zero}
    {
        // NVCC complains if we put this in the member init list
        inv_scale_ = (T)fdividef(1.f, (float)scale);
    }

    static __device__ Array<uint4_t, 8> pack(const Array<uint8_t, 8>& vi)
    {
        Array<uint32_t, 2> ui = (Array<uint32_t, 2>&)vi;

        ui[0] |= (ui[0] >> 12);
        ui[1] |= (ui[1] >> 12);

        //  7 6 5 4 3 2 1 0
        // _7_67564_3_23120
        uint32_t uo = __byte_perm(ui[0], ui[1], 0x5140);

        return (Array<uint4_t, 8>&)uo;
    }

    /// TODO: try cvt.pack.sat.u4
    template<int N>
    __device__ auto operator()(const Array<T, N>& vi) const
    {
        static_assert(N % 8 == 0);
        Array<uint8_t, N> tmp;
        PRAGMA_UNROLL
        for (int i = 0; i < N; ++i) {
            tmp[i] = quant<uint8_t>((vi[i] - zero_) * inv_scale_, std::integral_constant<int, 4>{});
        }
        Array<uint4_t, N> vo;
        PRAGMA_UNROLL
        for (int i = 0; i < N; i += 8) {
            (Array<uint4_t, 8>&)vo[i] = pack((Array<uint8_t, 8>&)tmp[i]);
        }
        return vo;
    }
};

template<>
struct ConvertKvCache<uint4_t, half> {

    half scale_;
    half zero_;

    __device__ ConvertKvCache(half scale, half zero)
    {
        scale_ = scale;
        zero_  = zero;
    }

    static __device__ Array<half, 8> cvt_f16x8_u4(const Array<uint4_t, 8>& vi)
    {
        Array<half, 8>            result;
        uint32_t*                 h           = reinterpret_cast<uint32_t*>(&result);
        uint32_t const&           i4s         = reinterpret_cast<uint32_t const&>(vi);
        static constexpr uint32_t immLut      = (0xf0 & 0xcc) | 0xaa;
        static constexpr uint32_t BOT_MASK    = 0x000f000f;
        static constexpr uint32_t TOP_MASK    = 0x00f000f0;
        static constexpr uint32_t MAGIC_NUM_0 = 0x64006400;  // `1024`
        static constexpr uint32_t MAGIC_NUM_1 = 0x54005400;  // `64`
        const uint32_t            top_i4s     = i4s >> 8;
        asm("lop3.b32 %0, %1, %2, %3, %4;\n" : "=r"(h[0]) : "r"(i4s), "n"(BOT_MASK), "n"(MAGIC_NUM_0), "n"(immLut));
        asm("lop3.b32 %0, %1, %2, %3, %4;\n" : "=r"(h[1]) : "r"(i4s), "n"(TOP_MASK), "n"(MAGIC_NUM_1), "n"(immLut));
        asm("lop3.b32 %0, %1, %2, %3, %4;\n" : "=r"(h[2]) : "r"(top_i4s), "n"(BOT_MASK), "n"(MAGIC_NUM_0), "n"(immLut));
        asm("lop3.b32 %0, %1, %2, %3, %4;\n" : "=r"(h[3]) : "r"(top_i4s), "n"(TOP_MASK), "n"(MAGIC_NUM_1), "n"(immLut));
        asm("sub.f16x2 %0, %1, %2;\n" : "=r"(h[0]) : "r"(h[0]), "r"(MAGIC_NUM_0));
        asm("sub.f16x2 %0, %1, %2;\n" : "=r"(h[1]) : "r"(h[1]), "r"(MAGIC_NUM_1));
        asm("sub.f16x2 %0, %1, %2;\n" : "=r"(h[2]) : "r"(h[2]), "r"(MAGIC_NUM_0));
        asm("sub.f16x2 %0, %1, %2;\n" : "=r"(h[3]) : "r"(h[3]), "r"(MAGIC_NUM_1));
        return result;
    }

    static __device__ Array<half, 8> cvt_f16x8_u4_biased(const Array<uint4_t, 8>& vi)
    {
        Array<half, 8>            result;
        uint32_t*                 h           = reinterpret_cast<uint32_t*>(&result);
        uint32_t const&           i4s         = reinterpret_cast<uint32_t const&>(vi);
        static constexpr uint32_t immLut      = (0xf0 & 0xcc) | 0xaa;
        static constexpr uint32_t BOT_MASK    = 0x000f000f;
        static constexpr uint32_t TOP_MASK    = 0x00f000f0;
        static constexpr uint32_t MAGIC_NUM_1 = 0x54005400;        // `64`
        static constexpr uint32_t MAGIC_NUM_2 = MAGIC_NUM_1 >> 4;  // `64` >> 4
        const uint32_t            top_i4s     = i4s >> 8;
        asm("lop3.b32 %0, %1, %2, %3, %4;\n" : "=r"(h[0]) : "r"(i4s), "n"(BOT_MASK), "n"(MAGIC_NUM_2), "n"(immLut));
        asm("lop3.b32 %0, %1, %2, %3, %4;\n" : "=r"(h[1]) : "r"(i4s), "n"(TOP_MASK), "n"(MAGIC_NUM_1), "n"(immLut));
        asm("lop3.b32 %0, %1, %2, %3, %4;\n" : "=r"(h[2]) : "r"(top_i4s), "n"(BOT_MASK), "n"(MAGIC_NUM_2), "n"(immLut));
        asm("lop3.b32 %0, %1, %2, %3, %4;\n" : "=r"(h[3]) : "r"(top_i4s), "n"(TOP_MASK), "n"(MAGIC_NUM_1), "n"(immLut));
        h[0] <<= 4;
        h[2] <<= 4;
        return result;
    }

    template<int N>
    __device__ static auto convert(const Array<uint4_t, N>& vi)
    {
        Array<half, N> vo;
        PRAGMA_UNROLL
        for (int i = 0; i < N; i += 8) {
            auto& v = (Array<half, 8>&)vo[i];
            if constexpr (kFuseU4F16Dequant) {
                v = cvt_f16x8_u4_biased((Array<uint4_t, 8>&)vi[i]);
            }
            else {
                v = cvt_f16x8_u4((Array<uint4_t, 8>&)vi[i]);
            }
        }
        return vo;
    }

    template<int N>
    __device__ auto operator()(const Array<uint4_t, N>& vi) const
    {
        auto vo = convert(vi);
        PRAGMA_UNROLL
        for (int i = 0; i < N; ++i) {
            vo[i] = vo[i] * scale_ + zero_;
        }
        return vo;
    }
};

template<>
struct ConvertKvCache<uint4_t, nv_bfloat16> {

    nv_bfloat16 scale_;
    nv_bfloat16 zero_;

    __device__ ConvertKvCache(nv_bfloat16 scale, nv_bfloat16 zero)
    {
        scale_ = scale;
        zero_  = zero;
    }

    template<int N>
    __device__ static Array<nv_bfloat16, N> convert(const Array<uint4_t, N>& vi)
    {
        Array<nv_bfloat16, N> vo{};
        PRAGMA_UNROLL
        for (int i = 0; i < N; i += 8) {
            auto& v = (Array<short, 8>&)vo[i];
            auto  u = cvt_bf16x8_u4((Array<uint4_t, 8>&)vi[i]);
            v       = (Array<short, 8>&)u;
        }
        return vo;
>>>>>>> c9c225fb
    }
};

<<<<<<< HEAD
//  floating point -> u8
template<class T>
struct ConvertKvCache<T, uint8_t> {
    T          inv_scale_;
    T          zero_;
    __device__ ConvertKvCache(T scale, T zero): zero_{zero}
    {
        // NVCC complains if we put this in the member init list
        inv_scale_ = (T)fdividef(1.f, (float)scale);
    }

    template<int N>
    __device__ auto operator()(const Array<T, N>& vi) const
    {
        Array<uint8_t, N> vo;
        PRAGMA_UNROLL
        for (int i = 0; i < N; ++i) {
            vo[i] = quant<uint8_t>((vi[i] - zero_) * inv_scale_, std::integral_constant<int, 8>{});
        }
        return vo;
    }
};

template<class T>
struct ConvertKvCache<T, uint4_t> {
    T          inv_scale_;
    T          zero_;
    __device__ ConvertKvCache(T scale, T zero): zero_{zero}
    {
        // NVCC complains if we put this in the member init list
        inv_scale_ = (T)fdividef(1.f, (float)scale);
    }

    static __device__ Array<uint4_t, 8> pack(const Array<uint8_t, 8>& vi)
    {
        Array<uint32_t, 2> ui = (Array<uint32_t, 2>&)vi;

        ui[0] |= (ui[0] >> 12);
        ui[1] |= (ui[1] >> 12);

        //  7 6 5 4 3 2 1 0
        // _7_67564_3_23120
        uint32_t uo = __byte_perm(ui[0], ui[1], 0x5140);

        return (Array<uint4_t, 8>&)uo;
    }

    /// TODO: try cvt.pack.sat.u4
    template<int N>
    __device__ auto operator()(const Array<T, N>& vi) const
    {
        static_assert(N % 8 == 0);
        Array<uint8_t, N> tmp;
        PRAGMA_UNROLL
        for (int i = 0; i < N; ++i) {
            tmp[i] = quant<uint8_t>((vi[i] - zero_) * inv_scale_, std::integral_constant<int, 4>{});
        }
        Array<uint4_t, N> vo;
        PRAGMA_UNROLL
        for (int i = 0; i < N; i += 8) {
            (Array<uint4_t, 8>&)vo[i] = pack((Array<uint8_t, 8>&)tmp[i]);
        }
        return vo;
    }
};

template<>
struct ConvertKvCache<uint4_t, half> {

    half scale_;
    half zero_;

    __device__ ConvertKvCache(half scale, half zero)
    {
        scale_ = scale;
        zero_  = zero;
    }

    static __device__ Array<half, 8> cvt_f16x8_u4(const Array<uint4_t, 8>& vi)
    {
        Array<half, 8>            result;
        uint32_t*                 h           = reinterpret_cast<uint32_t*>(&result);
        uint32_t const&           i4s         = reinterpret_cast<uint32_t const&>(vi);
        static constexpr uint32_t immLut      = (0xf0 & 0xcc) | 0xaa;
        static constexpr uint32_t BOT_MASK    = 0x000f000f;
        static constexpr uint32_t TOP_MASK    = 0x00f000f0;
        static constexpr uint32_t MAGIC_NUM_0 = 0x64006400;  // `1024`
        static constexpr uint32_t MAGIC_NUM_1 = 0x54005400;  // `64`
        // const uint32_t            top_i4s     = i4s >> 8;
        uint32_t top_i4s = __byte_perm(i4s, 0, 0x4321);
        asm("lop3.b32 %0, %1, %2, %3, %4;\n" : "=r"(h[0]) : "r"(i4s), "n"(BOT_MASK), "n"(MAGIC_NUM_0), "n"(immLut));
        asm("lop3.b32 %0, %1, %2, %3, %4;\n" : "=r"(h[1]) : "r"(i4s), "n"(TOP_MASK), "n"(MAGIC_NUM_1), "n"(immLut));
        asm("lop3.b32 %0, %1, %2, %3, %4;\n" : "=r"(h[2]) : "r"(top_i4s), "n"(BOT_MASK), "n"(MAGIC_NUM_0), "n"(immLut));
        asm("lop3.b32 %0, %1, %2, %3, %4;\n" : "=r"(h[3]) : "r"(top_i4s), "n"(TOP_MASK), "n"(MAGIC_NUM_1), "n"(immLut));
        asm("sub.f16x2 %0, %1, %2;\n" : "=r"(h[0]) : "r"(h[0]), "r"(MAGIC_NUM_0));
        asm("sub.f16x2 %0, %1, %2;\n" : "=r"(h[1]) : "r"(h[1]), "r"(MAGIC_NUM_1));
        asm("sub.f16x2 %0, %1, %2;\n" : "=r"(h[2]) : "r"(h[2]), "r"(MAGIC_NUM_0));
        asm("sub.f16x2 %0, %1, %2;\n" : "=r"(h[3]) : "r"(h[3]), "r"(MAGIC_NUM_1));
        return result;
    }

    static __device__ Array<half, 8> cvt_f16x8_u4_biased(const Array<uint4_t, 8>& vi)
    {
        Array<half, 8>            result;
        uint32_t*                 h           = reinterpret_cast<uint32_t*>(&result);
        uint32_t const&           i4s         = reinterpret_cast<uint32_t const&>(vi);
        static constexpr uint32_t immLut      = (0xf0 & 0xcc) | 0xaa;
        static constexpr uint32_t BOT_MASK    = 0x000f000f;
        static constexpr uint32_t TOP_MASK    = 0x00f000f0;
        static constexpr uint32_t MAGIC_NUM_1 = 0x54005400;        // `64`
        static constexpr uint32_t MAGIC_NUM_2 = MAGIC_NUM_1 >> 4;  // `64` >> 4
        const uint32_t            top_i4s     = i4s >> 8;
        // uint32_t top_i4s = __byte_perm(i4s, 0, 0x4321);
        asm("lop3.b32 %0, %1, %2, %3, %4;\n" : "=r"(h[0]) : "r"(i4s), "n"(BOT_MASK), "n"(MAGIC_NUM_2), "n"(immLut));
        asm("lop3.b32 %0, %1, %2, %3, %4;\n" : "=r"(h[1]) : "r"(i4s), "n"(TOP_MASK), "n"(MAGIC_NUM_1), "n"(immLut));
        asm("lop3.b32 %0, %1, %2, %3, %4;\n" : "=r"(h[2]) : "r"(top_i4s), "n"(BOT_MASK), "n"(MAGIC_NUM_2), "n"(immLut));
        asm("lop3.b32 %0, %1, %2, %3, %4;\n" : "=r"(h[3]) : "r"(top_i4s), "n"(TOP_MASK), "n"(MAGIC_NUM_1), "n"(immLut));
        h[0] <<= 4;
        h[2] <<= 4;
        return result;
    }

    template<int N>
    __device__ static auto convert(const Array<uint4_t, N>& vi)
    {
        Array<half, N> vo;
        PRAGMA_UNROLL
        for (int i = 0; i < N; i += 8) {
            auto& v = (Array<half, 8>&)vo[i];
            // v       = cvt_f16x8_u4_biased((Array<uint4_t, 8>&)vi[i]);
            v = cvt_f16x8_u4((Array<uint4_t, 8>&)vi[i]);
        }
        return vo;
    }

    template<int N>
    __device__ auto operator()(const Array<uint4_t, N>& vi) const
    {
        auto vo = convert(vi);
        PRAGMA_UNROLL
        for (int i = 0; i < N; ++i) {
            vo[i] = vo[i] * scale_ + zero_;
        }
        return vo;
    }
};

template<>
struct ConvertKvCache<uint4_t, nv_bfloat16> {

    nv_bfloat16 scale_;
    nv_bfloat16 zero_;

    __device__ ConvertKvCache(nv_bfloat16 scale, nv_bfloat16 zero)
    {
        scale_ = scale;
        zero_  = zero;
    }

    template<int N>
    __device__ static Array<nv_bfloat16, N> convert(const Array<uint4_t, N>& vi)
    {
        Array<nv_bfloat16, N> vo{};
        PRAGMA_UNROLL
        for (int i = 0; i < N; i += 8) {
            auto& v = (Array<short, 8>&)vo[i];
            auto  u = cvt_bf16x8_u4((Array<uint4_t, 8>&)vi[i]);
            v       = (Array<short, 8>&)u;
=======
    template<int N>
    __device__ Array<nv_bfloat16, N> operator()(const Array<uint4_t, N>& vi) const
    {
        auto vo = convert(vi);
        PRAGMA_UNROLL
        for (int i = 0; i < N; ++i) {
            vo[i] = vo[i] * scale_ + zero_;
        }
        return (Array<nv_bfloat16, N>&)vo;
    }
};

template<>
struct ConvertKvCache<uint4_t, float> {

#if 1
    ConvertKvCache<uint4_t, half> impl_;

    __device__ ConvertKvCache(float scale, float zero): impl_{scale, zero} {}

    template<int N>
    __device__ auto operator()(const Array<uint4_t, N>& vi) const
    {
        return cast<float>(impl_(vi));
    }
#else
    static __device__ Array<half, 8> cvt_f16x8_u4_biased(const Array<uint4_t, 8>& vi)
    {
        Array<half, 8> result;
        uint32_t* h = reinterpret_cast<uint32_t*>(&result);
        uint32_t const& i4s = reinterpret_cast<uint32_t const&>(vi);
        static constexpr uint32_t immLut = (0xf0 & 0xcc) | 0xaa;
        static constexpr uint32_t BOT_MASK = 0x000f000f;
        static constexpr uint32_t TOP_MASK = 0x00f000f0;
        static constexpr uint32_t MAGIC_NUM_1 = 0x54005400;        // `64`
        static constexpr uint32_t MAGIC_NUM_2 = MAGIC_NUM_1 >> 4;  // `64` >> 4
        const uint32_t top_i4s = i4s >> 8;
        asm("lop3.b32 %0, %1, %2, %3, %4;\n" : "=r"(h[0]) : "r"(i4s), "n"(BOT_MASK), "n"(MAGIC_NUM_2), "n"(immLut));
        asm("lop3.b32 %0, %1, %2, %3, %4;\n" : "=r"(h[1]) : "r"(i4s), "n"(TOP_MASK), "n"(MAGIC_NUM_1), "n"(immLut));
        asm("lop3.b32 %0, %1, %2, %3, %4;\n" : "=r"(h[2]) : "r"(top_i4s), "n"(BOT_MASK), "n"(MAGIC_NUM_2), "n"(immLut));
        asm("lop3.b32 %0, %1, %2, %3, %4;\n" : "=r"(h[3]) : "r"(top_i4s), "n"(TOP_MASK), "n"(MAGIC_NUM_1), "n"(immLut));
        h[0] <<= 4;
        h[2] <<= 4;
        return result;
    }
    float scale_;
    float zero_;
    __device__ ConvertKvCache(float scale, float zero)
    {
        scale_ = scale;
        zero_ = zero - scale * 64.f;
    }
    template<int N>
    __device__ auto operator()(const Array<uint4_t, N>& vi) const
    {
        auto vo = cast<float>(cvt_f16x8_u4_biased(vi));
        using namespace ops;
        return vo * scale_ + zero_;
    }
#endif
};

// u8 -> f32/f16/bf16
template<class T>
struct ConvertKvCache<uint8_t, T> {
    T          scale_;
    T          zero_;
    __device__ ConvertKvCache(T scale, T zero): scale_{scale}, zero_{zero} {}

    template<int N>
    __device__ static auto convert(const Array<uint8_t, N>& vi)
    {
        Array<T, N> vo;
        PRAGMA_UNROLL
        for (int n = 0; n < N; n += 4) {
            auto& ui = (const Array<uint8_t, 4>&)vi[n];
            auto& uo = (Array<T, 4>&)vo[n];

            if constexpr (std::is_same_v<T, half>) {
                uo = cvt_f16x4_u8<true>(ui);
            }
            else if constexpr (std::is_same_v<T, float>) {
                uo = cvt_f32x4_u8(ui);
            }
#if __CUDA_ARCH__ >= 800
            else if constexpr (std::is_same_v<T, nv_bfloat16>) {
                uo = cvt_bf16x4_u8(ui);
            }
#endif
        }
        return vo;
    }

    template<int N>
    __device__ auto operator()(const Array<uint8_t, N>& vi) const
    {
        auto vo = convert(vi);
        PRAGMA_UNROLL
        for (int i = 0; i < N; ++i) {
            vo[i] = vo[i] * scale_ + zero_;
>>>>>>> c9c225fb
        }
        return vo;
    }
};

<<<<<<< HEAD
    template<int N>
    __device__ Array<nv_bfloat16, N> operator()(const Array<uint4_t, N>& vi) const
    {
        auto vo = convert(vi);
        PRAGMA_UNROLL
        for (int i = 0; i < N; ++i) {
            vo[i] = vo[i] * scale_ + zero_;
        }
        return (Array<nv_bfloat16, N>&)vo;
    }
};

template<>
struct ConvertKvCache<uint4_t, float> {

#if 1
    ConvertKvCache<uint4_t, half> impl_;

    __device__ ConvertKvCache(float scale, float zero): impl_{scale, zero} {}

    template<int N>
    __device__ auto operator()(const Array<uint4_t, N>& vi) const
    {
        return cast<float>(impl_(vi));
    }
#else
    static __device__ Array<half, 8> cvt_f16x8_u4_biased(const Array<uint4_t, 8>& vi)
    {
        Array<half, 8>            result;
        uint32_t*                 h           = reinterpret_cast<uint32_t*>(&result);
        uint32_t const&           i4s         = reinterpret_cast<uint32_t const&>(vi);
        static constexpr uint32_t immLut      = (0xf0 & 0xcc) | 0xaa;
        static constexpr uint32_t BOT_MASK    = 0x000f000f;
        static constexpr uint32_t TOP_MASK    = 0x00f000f0;
        static constexpr uint32_t MAGIC_NUM_1 = 0x54005400;        // `64`
        static constexpr uint32_t MAGIC_NUM_2 = MAGIC_NUM_1 >> 4;  // `64` >> 4
        const uint32_t            top_i4s     = i4s >> 8;
        asm("lop3.b32 %0, %1, %2, %3, %4;\n" : "=r"(h[0]) : "r"(i4s), "n"(BOT_MASK), "n"(MAGIC_NUM_2), "n"(immLut));
        asm("lop3.b32 %0, %1, %2, %3, %4;\n" : "=r"(h[1]) : "r"(i4s), "n"(TOP_MASK), "n"(MAGIC_NUM_1), "n"(immLut));
        asm("lop3.b32 %0, %1, %2, %3, %4;\n" : "=r"(h[2]) : "r"(top_i4s), "n"(BOT_MASK), "n"(MAGIC_NUM_2), "n"(immLut));
        asm("lop3.b32 %0, %1, %2, %3, %4;\n" : "=r"(h[3]) : "r"(top_i4s), "n"(TOP_MASK), "n"(MAGIC_NUM_1), "n"(immLut));
        h[0] <<= 4;
        h[2] <<= 4;
        return result;
    }
    float      scale_;
    float      zero_;
    __device__ ConvertKvCache(float scale, float zero)
    {
        scale_ = scale;
        zero_  = zero - scale * 64.f;
    }
    template<int N>
    __device__ auto operator()(const Array<uint4_t, N>& vi) const
    {
        auto vo = cast<float>(cvt_f16x8_u4_biased(vi));
        using namespace ops;
        return vo * scale_ + zero_;
    }
#endif
};

// u8 -> f32/f16/bf16
template<class T>
struct ConvertKvCache<uint8_t, T> {
    T          scale_;
    T          zero_;
    __device__ ConvertKvCache(T scale, T zero): scale_{scale}, zero_{zero} {}

    template<int N>
    __device__ static auto convert(const Array<uint8_t, N>& vi)
    {
        Array<T, N> vo;
        PRAGMA_UNROLL
        for (int n = 0; n < N; n += 4) {
            auto& ui = (const Array<uint8_t, 4>&)vi[n];
            auto& uo = (Array<T, 4>&)vo[n];

            if constexpr (std::is_same_v<T, half>) {
                uo = cvt_f16x4_u8<true>(ui);
            }
            else if constexpr (std::is_same_v<T, float>) {
                uo = cvt_f32x4_u8(ui);
            }
#if __CUDA_ARCH__ >= 800
            else if constexpr (std::is_same_v<T, nv_bfloat16>) {
                uo = cvt_bf16x4_u8(ui);
            }
#endif
        }
        return vo;
    }

    template<int N>
    __device__ auto operator()(const Array<uint8_t, N>& vi) const
    {
        auto vo = convert(vi);
        PRAGMA_UNROLL
        for (int i = 0; i < N; ++i) {
            vo[i] = vo[i] * scale_ + zero_;
        }
        return vo;
    }
};

template<class Q, class T>
inline __device__ void StoreQuantParam(T* dst, Array<T, 2> src)
{
    Store(dst, src);
}

template<>
inline __device__ void StoreQuantParam<uint4_t, half>(half* dst, Array<half, 2> src)
{
    // src[1] = src[1] - src[0] * __ushort_as_half(0x5400);
=======
template<class Q, class T>
inline __device__ void StoreQuantParam(T* dst, Array<T, 2> src)
{
    Store(dst, src);
}

template<>
inline __device__ void StoreQuantParam<uint4_t, half>(half* dst, Array<half, 2> src)
{
    if constexpr (kFuseU4F16Dequant) {
        src[1] = src[1] - src[0] * __ushort_as_half(0x5400);
    }
>>>>>>> c9c225fb
    Store(dst, src);
}

}  // namespace turbomind<|MERGE_RESOLUTION|>--- conflicted
+++ resolved
@@ -1,13 +1,7 @@
 #pragma once
 
-<<<<<<< HEAD
 #include "src/turbomind/kernels/core/array_ops.h"
 #include "src/turbomind/kernels/core/data_type.h"
-=======
-#include "src/turbomind/kernels/attention/array_ops.h"
-#include "src/turbomind/kernels/attention/data_type.h"
-#include "src/turbomind/kernels/gemm_s_f16/common.h"
->>>>>>> c9c225fb
 
 #include <cmath>
 #include <cuda_bf16.h>
@@ -49,11 +43,7 @@
 
 #if __CUDA_ARCH__ >= 800
     if constexpr (std::is_same_v<T, nv_bfloat16>) {
-<<<<<<< HEAD
-        return __hmin(a, b);
-=======
         return __hmax(a, b);
->>>>>>> c9c225fb
     }
 #endif
 
@@ -215,11 +205,8 @@
 #endif
 }
 
-<<<<<<< HEAD
-=======
 #if TM_ROUND_USE_CVT_RNI
 
->>>>>>> c9c225fb
 template<class T>
 inline __device__ T round(float x)
 {
@@ -255,8 +242,6 @@
     else {
         static_assert(!std::is_same_v<T, T>, "not implemented");
     }
-<<<<<<< HEAD
-=======
     return y;
 }
 
@@ -301,7 +286,6 @@
     else {
         static_assert(!std::is_same_v<T, T>, "not implemented");
     }
->>>>>>> c9c225fb
     return y;
 }
 
@@ -360,9 +344,6 @@
         param[s][0]           = (P)scale;
         param[s][1]           = (P)stats[0];
 
-<<<<<<< HEAD
-        param[s][1] = (P)(rintf((float)stats[0] / scale) * scale);
-=======
         if constexpr (kForceIntZeroPoint) {
 #if TM_ROUND_USE_CVT_RNI
             // rintf -> cvt.rni.f32.f32
@@ -372,7 +353,6 @@
             param[s][1] = (P)(roundf((float)stats[0] / scale) * scale);
 #endif
         }
->>>>>>> c9c225fb
     }
 }
 
@@ -395,7 +375,6 @@
     }
 }
 
-<<<<<<< HEAD
 //////////////////////////////////////////////////////////////////////////////////////////////////
 
 // generic case for floating point -> floating point / integer -> integer conversion
@@ -432,7 +411,9 @@
     inline __device__ auto operator()(const Array<T, N>& v) const -> Array<T, N>
     {
         return convert(v);
-=======
+    }
+};
+
 //  floating point -> u8
 template<class T>
 struct ConvertKvCache<T, uint8_t> {
@@ -498,184 +479,6 @@
         return vo;
     }
 };
-
-template<>
-struct ConvertKvCache<uint4_t, half> {
-
-    half scale_;
-    half zero_;
-
-    __device__ ConvertKvCache(half scale, half zero)
-    {
-        scale_ = scale;
-        zero_  = zero;
-    }
-
-    static __device__ Array<half, 8> cvt_f16x8_u4(const Array<uint4_t, 8>& vi)
-    {
-        Array<half, 8>            result;
-        uint32_t*                 h           = reinterpret_cast<uint32_t*>(&result);
-        uint32_t const&           i4s         = reinterpret_cast<uint32_t const&>(vi);
-        static constexpr uint32_t immLut      = (0xf0 & 0xcc) | 0xaa;
-        static constexpr uint32_t BOT_MASK    = 0x000f000f;
-        static constexpr uint32_t TOP_MASK    = 0x00f000f0;
-        static constexpr uint32_t MAGIC_NUM_0 = 0x64006400;  // `1024`
-        static constexpr uint32_t MAGIC_NUM_1 = 0x54005400;  // `64`
-        const uint32_t            top_i4s     = i4s >> 8;
-        asm("lop3.b32 %0, %1, %2, %3, %4;\n" : "=r"(h[0]) : "r"(i4s), "n"(BOT_MASK), "n"(MAGIC_NUM_0), "n"(immLut));
-        asm("lop3.b32 %0, %1, %2, %3, %4;\n" : "=r"(h[1]) : "r"(i4s), "n"(TOP_MASK), "n"(MAGIC_NUM_1), "n"(immLut));
-        asm("lop3.b32 %0, %1, %2, %3, %4;\n" : "=r"(h[2]) : "r"(top_i4s), "n"(BOT_MASK), "n"(MAGIC_NUM_0), "n"(immLut));
-        asm("lop3.b32 %0, %1, %2, %3, %4;\n" : "=r"(h[3]) : "r"(top_i4s), "n"(TOP_MASK), "n"(MAGIC_NUM_1), "n"(immLut));
-        asm("sub.f16x2 %0, %1, %2;\n" : "=r"(h[0]) : "r"(h[0]), "r"(MAGIC_NUM_0));
-        asm("sub.f16x2 %0, %1, %2;\n" : "=r"(h[1]) : "r"(h[1]), "r"(MAGIC_NUM_1));
-        asm("sub.f16x2 %0, %1, %2;\n" : "=r"(h[2]) : "r"(h[2]), "r"(MAGIC_NUM_0));
-        asm("sub.f16x2 %0, %1, %2;\n" : "=r"(h[3]) : "r"(h[3]), "r"(MAGIC_NUM_1));
-        return result;
-    }
-
-    static __device__ Array<half, 8> cvt_f16x8_u4_biased(const Array<uint4_t, 8>& vi)
-    {
-        Array<half, 8>            result;
-        uint32_t*                 h           = reinterpret_cast<uint32_t*>(&result);
-        uint32_t const&           i4s         = reinterpret_cast<uint32_t const&>(vi);
-        static constexpr uint32_t immLut      = (0xf0 & 0xcc) | 0xaa;
-        static constexpr uint32_t BOT_MASK    = 0x000f000f;
-        static constexpr uint32_t TOP_MASK    = 0x00f000f0;
-        static constexpr uint32_t MAGIC_NUM_1 = 0x54005400;        // `64`
-        static constexpr uint32_t MAGIC_NUM_2 = MAGIC_NUM_1 >> 4;  // `64` >> 4
-        const uint32_t            top_i4s     = i4s >> 8;
-        asm("lop3.b32 %0, %1, %2, %3, %4;\n" : "=r"(h[0]) : "r"(i4s), "n"(BOT_MASK), "n"(MAGIC_NUM_2), "n"(immLut));
-        asm("lop3.b32 %0, %1, %2, %3, %4;\n" : "=r"(h[1]) : "r"(i4s), "n"(TOP_MASK), "n"(MAGIC_NUM_1), "n"(immLut));
-        asm("lop3.b32 %0, %1, %2, %3, %4;\n" : "=r"(h[2]) : "r"(top_i4s), "n"(BOT_MASK), "n"(MAGIC_NUM_2), "n"(immLut));
-        asm("lop3.b32 %0, %1, %2, %3, %4;\n" : "=r"(h[3]) : "r"(top_i4s), "n"(TOP_MASK), "n"(MAGIC_NUM_1), "n"(immLut));
-        h[0] <<= 4;
-        h[2] <<= 4;
-        return result;
-    }
-
-    template<int N>
-    __device__ static auto convert(const Array<uint4_t, N>& vi)
-    {
-        Array<half, N> vo;
-        PRAGMA_UNROLL
-        for (int i = 0; i < N; i += 8) {
-            auto& v = (Array<half, 8>&)vo[i];
-            if constexpr (kFuseU4F16Dequant) {
-                v = cvt_f16x8_u4_biased((Array<uint4_t, 8>&)vi[i]);
-            }
-            else {
-                v = cvt_f16x8_u4((Array<uint4_t, 8>&)vi[i]);
-            }
-        }
-        return vo;
-    }
-
-    template<int N>
-    __device__ auto operator()(const Array<uint4_t, N>& vi) const
-    {
-        auto vo = convert(vi);
-        PRAGMA_UNROLL
-        for (int i = 0; i < N; ++i) {
-            vo[i] = vo[i] * scale_ + zero_;
-        }
-        return vo;
-    }
-};
-
-template<>
-struct ConvertKvCache<uint4_t, nv_bfloat16> {
-
-    nv_bfloat16 scale_;
-    nv_bfloat16 zero_;
-
-    __device__ ConvertKvCache(nv_bfloat16 scale, nv_bfloat16 zero)
-    {
-        scale_ = scale;
-        zero_  = zero;
-    }
-
-    template<int N>
-    __device__ static Array<nv_bfloat16, N> convert(const Array<uint4_t, N>& vi)
-    {
-        Array<nv_bfloat16, N> vo{};
-        PRAGMA_UNROLL
-        for (int i = 0; i < N; i += 8) {
-            auto& v = (Array<short, 8>&)vo[i];
-            auto  u = cvt_bf16x8_u4((Array<uint4_t, 8>&)vi[i]);
-            v       = (Array<short, 8>&)u;
-        }
-        return vo;
->>>>>>> c9c225fb
-    }
-};
-
-<<<<<<< HEAD
-//  floating point -> u8
-template<class T>
-struct ConvertKvCache<T, uint8_t> {
-    T          inv_scale_;
-    T          zero_;
-    __device__ ConvertKvCache(T scale, T zero): zero_{zero}
-    {
-        // NVCC complains if we put this in the member init list
-        inv_scale_ = (T)fdividef(1.f, (float)scale);
-    }
-
-    template<int N>
-    __device__ auto operator()(const Array<T, N>& vi) const
-    {
-        Array<uint8_t, N> vo;
-        PRAGMA_UNROLL
-        for (int i = 0; i < N; ++i) {
-            vo[i] = quant<uint8_t>((vi[i] - zero_) * inv_scale_, std::integral_constant<int, 8>{});
-        }
-        return vo;
-    }
-};
-
-template<class T>
-struct ConvertKvCache<T, uint4_t> {
-    T          inv_scale_;
-    T          zero_;
-    __device__ ConvertKvCache(T scale, T zero): zero_{zero}
-    {
-        // NVCC complains if we put this in the member init list
-        inv_scale_ = (T)fdividef(1.f, (float)scale);
-    }
-
-    static __device__ Array<uint4_t, 8> pack(const Array<uint8_t, 8>& vi)
-    {
-        Array<uint32_t, 2> ui = (Array<uint32_t, 2>&)vi;
-
-        ui[0] |= (ui[0] >> 12);
-        ui[1] |= (ui[1] >> 12);
-
-        //  7 6 5 4 3 2 1 0
-        // _7_67564_3_23120
-        uint32_t uo = __byte_perm(ui[0], ui[1], 0x5140);
-
-        return (Array<uint4_t, 8>&)uo;
-    }
-
-    /// TODO: try cvt.pack.sat.u4
-    template<int N>
-    __device__ auto operator()(const Array<T, N>& vi) const
-    {
-        static_assert(N % 8 == 0);
-        Array<uint8_t, N> tmp;
-        PRAGMA_UNROLL
-        for (int i = 0; i < N; ++i) {
-            tmp[i] = quant<uint8_t>((vi[i] - zero_) * inv_scale_, std::integral_constant<int, 4>{});
-        }
-        Array<uint4_t, N> vo;
-        PRAGMA_UNROLL
-        for (int i = 0; i < N; i += 8) {
-            (Array<uint4_t, 8>&)vo[i] = pack((Array<uint8_t, 8>&)tmp[i]);
-        }
-        return vo;
-    }
-};
-
 template<>
 struct ConvertKvCache<uint4_t, half> {
 
@@ -739,8 +542,12 @@
         PRAGMA_UNROLL
         for (int i = 0; i < N; i += 8) {
             auto& v = (Array<half, 8>&)vo[i];
-            // v       = cvt_f16x8_u4_biased((Array<uint4_t, 8>&)vi[i]);
-            v = cvt_f16x8_u4((Array<uint4_t, 8>&)vi[i]);
+            if constexpr (kFuseU4F16Dequant) {
+                v = cvt_f16x8_u4_biased((Array<uint4_t, 8>&)vi[i]);
+            }
+            else {
+                v = cvt_f16x8_u4((Array<uint4_t, 8>&)vi[i]);
+            }
         }
         return vo;
     }
@@ -778,114 +585,10 @@
             auto& v = (Array<short, 8>&)vo[i];
             auto  u = cvt_bf16x8_u4((Array<uint4_t, 8>&)vi[i]);
             v       = (Array<short, 8>&)u;
-=======
-    template<int N>
-    __device__ Array<nv_bfloat16, N> operator()(const Array<uint4_t, N>& vi) const
-    {
-        auto vo = convert(vi);
-        PRAGMA_UNROLL
-        for (int i = 0; i < N; ++i) {
-            vo[i] = vo[i] * scale_ + zero_;
-        }
-        return (Array<nv_bfloat16, N>&)vo;
-    }
-};
-
-template<>
-struct ConvertKvCache<uint4_t, float> {
-
-#if 1
-    ConvertKvCache<uint4_t, half> impl_;
-
-    __device__ ConvertKvCache(float scale, float zero): impl_{scale, zero} {}
-
-    template<int N>
-    __device__ auto operator()(const Array<uint4_t, N>& vi) const
-    {
-        return cast<float>(impl_(vi));
-    }
-#else
-    static __device__ Array<half, 8> cvt_f16x8_u4_biased(const Array<uint4_t, 8>& vi)
-    {
-        Array<half, 8> result;
-        uint32_t* h = reinterpret_cast<uint32_t*>(&result);
-        uint32_t const& i4s = reinterpret_cast<uint32_t const&>(vi);
-        static constexpr uint32_t immLut = (0xf0 & 0xcc) | 0xaa;
-        static constexpr uint32_t BOT_MASK = 0x000f000f;
-        static constexpr uint32_t TOP_MASK = 0x00f000f0;
-        static constexpr uint32_t MAGIC_NUM_1 = 0x54005400;        // `64`
-        static constexpr uint32_t MAGIC_NUM_2 = MAGIC_NUM_1 >> 4;  // `64` >> 4
-        const uint32_t top_i4s = i4s >> 8;
-        asm("lop3.b32 %0, %1, %2, %3, %4;\n" : "=r"(h[0]) : "r"(i4s), "n"(BOT_MASK), "n"(MAGIC_NUM_2), "n"(immLut));
-        asm("lop3.b32 %0, %1, %2, %3, %4;\n" : "=r"(h[1]) : "r"(i4s), "n"(TOP_MASK), "n"(MAGIC_NUM_1), "n"(immLut));
-        asm("lop3.b32 %0, %1, %2, %3, %4;\n" : "=r"(h[2]) : "r"(top_i4s), "n"(BOT_MASK), "n"(MAGIC_NUM_2), "n"(immLut));
-        asm("lop3.b32 %0, %1, %2, %3, %4;\n" : "=r"(h[3]) : "r"(top_i4s), "n"(TOP_MASK), "n"(MAGIC_NUM_1), "n"(immLut));
-        h[0] <<= 4;
-        h[2] <<= 4;
-        return result;
-    }
-    float scale_;
-    float zero_;
-    __device__ ConvertKvCache(float scale, float zero)
-    {
-        scale_ = scale;
-        zero_ = zero - scale * 64.f;
-    }
-    template<int N>
-    __device__ auto operator()(const Array<uint4_t, N>& vi) const
-    {
-        auto vo = cast<float>(cvt_f16x8_u4_biased(vi));
-        using namespace ops;
-        return vo * scale_ + zero_;
-    }
-#endif
-};
-
-// u8 -> f32/f16/bf16
-template<class T>
-struct ConvertKvCache<uint8_t, T> {
-    T          scale_;
-    T          zero_;
-    __device__ ConvertKvCache(T scale, T zero): scale_{scale}, zero_{zero} {}
-
-    template<int N>
-    __device__ static auto convert(const Array<uint8_t, N>& vi)
-    {
-        Array<T, N> vo;
-        PRAGMA_UNROLL
-        for (int n = 0; n < N; n += 4) {
-            auto& ui = (const Array<uint8_t, 4>&)vi[n];
-            auto& uo = (Array<T, 4>&)vo[n];
-
-            if constexpr (std::is_same_v<T, half>) {
-                uo = cvt_f16x4_u8<true>(ui);
-            }
-            else if constexpr (std::is_same_v<T, float>) {
-                uo = cvt_f32x4_u8(ui);
-            }
-#if __CUDA_ARCH__ >= 800
-            else if constexpr (std::is_same_v<T, nv_bfloat16>) {
-                uo = cvt_bf16x4_u8(ui);
-            }
-#endif
         }
         return vo;
     }
 
-    template<int N>
-    __device__ auto operator()(const Array<uint8_t, N>& vi) const
-    {
-        auto vo = convert(vi);
-        PRAGMA_UNROLL
-        for (int i = 0; i < N; ++i) {
-            vo[i] = vo[i] * scale_ + zero_;
->>>>>>> c9c225fb
-        }
-        return vo;
-    }
-};
-
-<<<<<<< HEAD
     template<int N>
     __device__ Array<nv_bfloat16, N> operator()(const Array<uint4_t, N>& vi) const
     {
@@ -1000,21 +703,9 @@
 template<>
 inline __device__ void StoreQuantParam<uint4_t, half>(half* dst, Array<half, 2> src)
 {
-    // src[1] = src[1] - src[0] * __ushort_as_half(0x5400);
-=======
-template<class Q, class T>
-inline __device__ void StoreQuantParam(T* dst, Array<T, 2> src)
-{
-    Store(dst, src);
-}
-
-template<>
-inline __device__ void StoreQuantParam<uint4_t, half>(half* dst, Array<half, 2> src)
-{
     if constexpr (kFuseU4F16Dequant) {
         src[1] = src[1] - src[0] * __ushort_as_half(0x5400);
     }
->>>>>>> c9c225fb
     Store(dst, src);
 }
 
