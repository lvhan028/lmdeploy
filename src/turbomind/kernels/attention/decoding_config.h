--- conflicted
+++ resolved
@@ -31,45 +31,6 @@
     using Kernel    = AttentionUniversal<arch::Sm80, Mainloop<Sm80_CpAsync<3>, Attention>, CacheIter, DecodingCtaMap>;
 };
 
-<<<<<<< HEAD
-template<class T, int Qh, int HeadDim>
-struct DecodingConfig<arch::Sm80, T, T, Qh, HeadDim, std::enable_if_t<(Qh > 2)>> {
-    using Attention = Impl<MMA_81616, T, T, Qh, 1, 64, Qh, 1, 16, HeadDim, 3>;
-    using CacheIter = GetBlockIterFactory<T, T, 64, HeadDim>;
-    using Kernel    = AttentionUniversal<arch::Sm80, Mainloop<Sm80_CpAsync<3>, Attention>, CacheIter, DecodingCtaMap>;
-};
-
-template<class T, int Qh, int HeadDim>
-struct DecodingConfig<arch::Sm80, T, uint8_t, Qh, HeadDim> {
-    using Attention = Impl<MMA_81616, T, uint8_t, Qh, 1, 64, Qh, 1, 16, HeadDim, 5>;
-    using CacheIter = GetBlockIterFactory<T, uint8_t, 64, HeadDim>;
-    using Kernel    = AttentionUniversal<arch::Sm80, Mainloop<Sm80_CpAsync<5>, Attention>, CacheIter, DecodingCtaMap>;
-};
-
-template<class T, int Qh, int HeadDim>
-struct DecodingConfig<arch::Sm80, T, uint4_t, Qh, HeadDim> {
-    using Attention = Impl<MMA_81616, T, uint4_t, Qh, 1, 64, Qh, 1, 16, HeadDim, 5>;
-    using CacheIter = GetBlockIterFactory<T, uint4_t, 64, HeadDim>;
-    using Kernel    = AttentionUniversal<arch::Sm80, Mainloop<Sm80_CpAsync<5>, Attention>, CacheIter, DecodingCtaMap>;
-};
-
-//////////////////////////////////////////////////////////////
-
-template<class T, class Tkv, int Qh, int HeadDim>
-struct DecodingConfig<arch::Sm75, T, Tkv, Qh, HeadDim> {
-    using Attention = Impl<MMA_81616, T, Tkv, Qh, 1, 64, Qh, 1, 16, HeadDim, 2>;
-    using CacheIter = GetBlockIterFactory<T, Tkv, 64, HeadDim>;
-    using Kernel    = AttentionUniversal<arch::Sm75, Mainloop<arch::Sm70, Attention>, CacheIter, DecodingCtaMap>;
-};
-
-//////////////////////////////////////////////////////////////
-
-template<class T, class Tkv, int Qh, int HeadDim>
-struct DecodingConfig<arch::Sm70, T, Tkv, Qh, HeadDim> {
-    using Attention = Impl<MMA_SIMT, T, Tkv, 1, 1, 64, 1, 1, 16, HeadDim, 2>;
-    using CacheIter = GetBlockIterFactory<T, Tkv, 64, HeadDim>;
-    using Kernel    = AttentionUniversal<arch::Sm70, Mainloop<arch::Sm70, Attention>, CacheIter, DecodingCtaMap>;
-=======
 template<class T, int Qh_, int HeadDim>
 struct DecodingConfig<arch::Sm80, T, T, Qh_, HeadDim, std::enable_if_t<(Qh_ > 2)>> {
     static constexpr int Qh = (Qh_ + 7) / 8 * 8;
@@ -113,7 +74,6 @@
     using Attention         = Impl<MMA_SIMT, T, Tkv, kH, 1, 64, kH, 1, 16, HeadDim, 2>;
     using CacheIter         = GetBlockIterFactory<T, Tkv, 64, HeadDim>;
     using Kernel = AttentionUniversal<arch::Sm70, Mainloop<arch::Sm70, Attention>, CacheIter, DecodingCtaMap>;
->>>>>>> c9c225fb
 };
 
 }  // namespace turbomind::attention