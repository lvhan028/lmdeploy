// Copyright (c) OpenMMLab. All rights reserved.

#pragma once

#include <curand_kernel.h>

#include "src/turbomind/core/core.h"

#include "src/turbomind/engine/gateway.h"
#include "src/turbomind/engine/request.h"

#include "src/turbomind/models/llama/SequenceManager.h"
#include "src/turbomind/models/llama/context.h"
#include "src/turbomind/models/llama/llama_kernels.h"
#include "src/turbomind/models/llama/llama_params.h"

#include "src/turbomind/utils/cuda_utils.h"

namespace turbomind {

<<<<<<< HEAD
struct SharedState {
    std::vector<std::shared_ptr<Request>> infer_reqs;
    std::vector<std::shared_ptr<Request>> kill_reqs;
    std::shared_ptr<Barrier>              barrier;
    std::shared_ptr<std::mutex>           mutex;
    bool                                  abort;
    std::atomic<size_t>                   free_size{std::numeric_limits<size_t>::max()};
};

=======
>>>>>>> 3c7c83cc
struct BatchState {

    Buffer_<int>  h_prompt_length;  // history + input, ignore generated
    Buffer_<int>  h_context_length;
    Buffer_<bool> h_finished;

    Tensor_<uint8_t> curand_state;  // [n, sizeof(curandState_t)]

    Tensor_<int> output_ids;  // output ids in [B, S]

    Buffer_<float> h_rope_theta;

    std::vector<int> seq_len_limit;

    std::vector<const Sequence*>          sequences;
    std::vector<std::shared_ptr<Request>> requests;

    std::vector<int> errors;

    // |<-- existing -->|<-- swap-in -->|
    // |<----------- active ----------->|<-- inactive -->|
    int active_size;
    int size;
};

class LlamaV2;

struct GenerationState {
    int max_init_ctx_len;
    int step;

    int partial;
    int partial_context_legnth;

    std::vector<uint64_t> unique_ids;

    bool skip_init_sampling;

    // min tokens per iter for satisfying `max_prefill_iters` constraint
    std::deque<int> min_input_count;

    int finished_count;
};

class LlamaBatch {
public:
    void AllocateBuffer(ssize_t batch_size, ssize_t session_len, int cache_block_seq_len);

    void AllocSymmBuffers();
    void FreeSymmBuffers();

    void FreeBuffer();

    using Requests = std::vector<std::shared_ptr<Request>>;
    using Signal   = std::function<void()>;

    void DisableInvalidRequests(Requests& infer_reqs, Requests& kill_reqs);

    void ProcessKillRequests(const Requests& reqs, std::vector<Signal>& signals);

    void ProcessInferRequests(const Requests& reqs, std::vector<Signal>& signals);

    int AdjustMaxInputCount(GenerationState&                    g,
                            const std::vector<const Sequence*>& sequences,
                            const std::vector<int>&             context_length);

    void Initialize(GenerationState& g);

    void InitializeSampling(const GenerationState& g);

    bool Forward(GenerationState& g);

    void Finish(GenerationState& g, std::vector<Signal>& signals);

    [[nodiscard]] Signal Interrupt(int index, bool force_stop = false, bool force_end = false);

    void ComputeAndOutputLogits(const Tensor& hidden_states, int first, int last);

    void OutputLogits(const Tensor& logits, int first, int last, GenerationConfig::OutType out_type);

    void OutputLastHiddenState(const Tensor& hidden_states, int first, int last);

    explicit LlamaBatch(DataType                 data_type,
                        const EngineParam&       param,
                        std::unique_ptr<LlamaV2> model,
                        std::unique_ptr<Context> ctx,
                        std::shared_ptr<Gateway> gateway,
                        int                      device_id,
                        int                      dp_rank);

    ~LlamaBatch();

    void Start();

    LlamaV2& model() noexcept
    {
        return *model_;
    }

    int session_len() const noexcept
    {
        return session_len_;
    }

<<<<<<< HEAD
    void tune() noexcept;
=======
    void Warmup();
>>>>>>> 3c7c83cc

private:
    void FindCanceledIndices(std::vector<int>& indices);

    void ProcessCancelRequests(std::vector<int>& indices, std::vector<Signal>& signals);

    void InternalThreadEntry() noexcept;

    void CopyState(const std::vector<std::tuple<BatchState*, BatchState*, int, int>>& desc);

    template<class... Ts>
    void IndexedCopyImpl(const int* src_idx, const int* dst_idx, int count, const std::tuple<Ts*, Ts*, int>&... cpys)
    {
        if (!count) {
            return;
        }
        constexpr int N = sizeof...(Ts);
        static_assert((!std::is_same_v<Ts, void> && ...));
        std::array<void*, N> src_ptr{std::get<0>(cpys)...};
        std::array<void*, N> dst_ptr{std::get<1>(cpys)...};
        std::array<int, N>   elem_sz{int(sizeof(Ts) * std::get<2>(cpys))...};
        invokeIndexedCopy(src_ptr.data(),  //
                          dst_ptr.data(),
                          elem_sz.data(),
                          src_idx,
                          dst_idx,
                          count,
                          N,
                          stream_);
        sync_check_cuda_error();
    }

    template<class... Ts>
    void IndexedCopy(const std::vector<int>& src_idx,
                     const std::vector<int>& dst_idx,
                     const std::tuple<Ts*, Ts*, int>&... cpys)
    {
        // has the same size, or one is empty
        FT_CHECK(src_idx.size() == dst_idx.size() || (src_idx.empty() ^ dst_idx.empty()));
        IndexedCopyImpl(src_idx.empty() ? nullptr : src_idx.data(),
                        dst_idx.empty() ? nullptr : dst_idx.data(),
                        std::max(src_idx.size(), dst_idx.size()),
                        cpys...);
    }

    template<class... Ts>
    void IndexedCopy(int count, const std::tuple<Ts*, Ts*, int>&... cpys)
    {
        IndexedCopyImpl(nullptr, nullptr, count, cpys...);
    }

    void* SymmAlloc(size_t size, bool register_);

    void SymmFree(void* ptr, size_t size, bool deregister);

    void DestroyCommunicators();

private:
    const EngineParam param_;

    const std::shared_ptr<Gateway> gateway_;

    const int      max_batch_size_;
    const int      max_forward_token_num_;
    const int      max_context_token_num_;
    const int      num_tokens_per_iter_;
    const int      max_prefill_iters_;
    const int      device_id_;
    const int      dp_rank_;
    const int      tp_size_;
    const int      tp_rank_;
    const DataType data_type_;
    const bool     debug_;

    // Refs into `Context<T>`
    cudaStream_t const stream_{};

    int session_len_;  // May be truncated in ctor

    std::unique_ptr<Context>         context_;
    std::unique_ptr<LlamaV2>         model_;
    std::unique_ptr<SequenceManager> sequence_manager_;

    Communicators& comm_;

    Allocator symm_alloc_;

    ///////////////////////////////////////////////////////////////////
    // k/v cache block buffers
    Buffer_<int>       cu_block_counts_;
    Buffer_<uintptr_t> block_ptrs_;

    ////////////////////////////////////////////////////////////////////
    // context decoding temp buffers
    Tensor symm_hidden_states_buf_;
    Tensor symm_logits_buf_;

    Tensor decoder_output_buf_;

    Tensor_<float> sampling_logits_;

    Buffer_<int> input_ids_buf_;

    // lengths
    Buffer_<int> input_length_buf_;    // input + cache missed length
    Buffer_<int> context_length_buf_;  // history length + input_length
    Buffer_<int> init_context_length_;

    Buffer_<int> sequence_lengths_;  // current sequence length
    Buffer_<int> init_ctx_lens_;
    Buffer_<int> lora_mask_buf_;  // lora

    Buffer_<float>    sampled_logprobs_;
    Buffer_<uint32_t> sampled_indexes_;
    Buffer_<uint32_t> sampled_nums_;
    Buffer_<float>    h_sampled_logprobs_;
    Buffer_<uint32_t> h_sampled_indexes_;
    Buffer_<uint32_t> h_sampled_nums_;

    Buffer_<float> rope_theta_;

    // used by dynamic decoder
    Buffer_<int>  token_ids_buf_;  // all token IDs in [S, B], indexed using `step`
    Buffer_<bool> finished_buf_;
    Buffer_<int>  seq_limit_len_;

    // pinned buffers
    Buffer_<int> h_output_ids_;
    Buffer_<int> h_input_length_buf_;
    Buffer_<int> h_seq_limit_len_;

    Buffer_<int>       h_cu_block_counts_;
    Buffer_<uintptr_t> h_block_ptrs_;

    Buffer_<uint64_t> h_random_seed_;
    Buffer_<uint64_t> d_random_seed_;

    Tensor_<uint8_t> h_curand_state_;  // [n, sizeof(curandState_t)]
    Tensor_<uint8_t> d_curand_state_;

    std::array<BatchState, 3> states_{};

    BatchState* state_{};
    BatchState* back_{};
    BatchState* incoming_{};

    // hard limits for persistent buffers
    static constexpr int kMaxStopBadWordsLen = 32;
    static constexpr int kMaxEndIdsSize      = 32;

    std::thread internal_thread_;
};

using Engine = LlamaBatch;

}  // namespace turbomind<|MERGE_RESOLUTION|>--- conflicted
+++ resolved
@@ -18,18 +18,6 @@
 
 namespace turbomind {
 
-<<<<<<< HEAD
-struct SharedState {
-    std::vector<std::shared_ptr<Request>> infer_reqs;
-    std::vector<std::shared_ptr<Request>> kill_reqs;
-    std::shared_ptr<Barrier>              barrier;
-    std::shared_ptr<std::mutex>           mutex;
-    bool                                  abort;
-    std::atomic<size_t>                   free_size{std::numeric_limits<size_t>::max()};
-};
-
-=======
->>>>>>> 3c7c83cc
 struct BatchState {
 
     Buffer_<int>  h_prompt_length;  // history + input, ignore generated
@@ -134,11 +122,7 @@
         return session_len_;
     }
 
-<<<<<<< HEAD
-    void tune() noexcept;
-=======
     void Warmup();
->>>>>>> 3c7c83cc
 
 private:
     void FindCanceledIndices(std::vector<int>& indices);
