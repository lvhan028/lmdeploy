--- conflicted
+++ resolved
@@ -1744,104 +1744,6 @@
     return true;
 }
 
-<<<<<<< HEAD
-=======
-static inline Tensor slice(const Tensor& tensor, int index)
-{
-    auto shape = tensor.shape;
-    if (shape.at(0) == 1) {
-        return tensor;
-    }
-    shape[0]          = 1;
-    const auto offset = std::accumulate(shape.begin(), shape.end(), (size_t)index, std::multiplies<>{});
-    return tensor.slice(shape, offset);
-}
-
-// ! implicit conversion from `unordered_map` to `TensorMap` drops 0-sized tensors
-static inline TensorMap slice(const std::unordered_map<std::string, Tensor>& src, int index)
-{
-    TensorMap dst;
-    for (const auto& kv : src) {
-        dst.insert({kv.first, slice(kv.second, index)});
-    }
-    return dst;
-}
-
-template<typename T>
-void LlamaBatch<T>::Submit(std::unordered_map<std::string, Tensor>*       outputs,
-                           const std::unordered_map<std::string, Tensor>* inputs,
-                           Control                                        control)
-{
-    if (debug_) {
-        for (const auto& kv : *inputs) {
-            TM_LOG_INFO("[Submit] INPUT: %s", format(kv).c_str());
-        }
-        for (const auto& kv : *outputs) {
-            TM_LOG_INFO("[Submit] OUTPUT: %s", format(kv).c_str());
-        }
-    }
-
-    const int batch_size = outputs->at("output_ids").shape[0];
-
-    std::vector<std::shared_ptr<Request>> requests(batch_size);
-
-    // allocates all requests for the batch
-    for (int i = 0; i < batch_size; ++i) {
-        requests[i] = std::make_shared<Request>();
-    }
-
-    for (int i = 0; i < batch_size; ++i) {
-        auto& r = requests[i];
-
-        r->inputs  = slice(*inputs, i);
-        r->outputs = slice(*outputs, i);
-
-        r->id         = r->inputs.getVal<uint64_t>("CORRID", i);
-        r->start_flag = r->inputs.getVal<int>("START", 1);
-        r->end_flag   = r->inputs.getVal<int>("END", 1);
-        r->stop_flag  = r->inputs.getVal<int>("STOP", 0);
-        r->stream_cb  = control.callback;
-    }
-
-    // Submits the tasks and wait for finish
-    std::vector<int> error_codes;
-    bool             has_error = 0;
-
-    TM_LOG_INFO("[forward] Enqueue requests %d", requests.size());
-
-    std::vector<uint64_t> ids;
-    for (const auto& r : requests) {
-        ids.push_back(r->id);
-    }
-
-    auto futures = shared_state_->request_queue.enqueue(std::move(requests));
-
-    FT_CHECK_WITH_INFO(ids.size() == futures.size(), "check failed");
-
-    TM_LOG_INFO("[forward] Wait for %d requests to complete ...", ids.size());
-
-    for (int i = 0; i < futures.size(); ++i) {
-        auto ec = futures[i].get();
-        error_codes.push_back(ec);
-        if (ec) {
-            has_error = true;
-            TM_LOG_WARNING("[forward] Request failed for %ld, code %d", (long)ids[i], (int)ec);
-        }
-        else {
-            TM_LOG_INFO("[forward] Request completed for %ld", (long)ids[i]);
-        }
-    }
-
-    if (has_error) {
-        std::stringstream ss;
-        for (int i = 0; i < error_codes.size(); ++i) {
-            ss << (i ? "" : " ") << error_codes[i];
-        }
-        throw std::runtime_error(ss.str());
-    }
-}
-
->>>>>>> ef5cbecd
 namespace {
 
 template<class First, class Last>
