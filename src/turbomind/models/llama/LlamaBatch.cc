--- conflicted
+++ resolved
@@ -97,12 +97,7 @@
     seq.input_embedding_ranges.resize(sz);
 }
 
-<<<<<<< HEAD
-template<typename T>
-void LlamaBatch<T>::DisableInvalidRequests(Requests& infer_reqs)
-=======
-void LlamaBatch::DisableInvalidRequests(Requests& infer_reqs, Requests& kill_reqs)
->>>>>>> d7e84560
+void LlamaBatch::DisableInvalidRequests(Requests& infer_reqs)
 {
     NvtxScope _("disable invalid");
 
@@ -171,31 +166,7 @@
     }
 }
 
-<<<<<<< HEAD
-template<typename T>
-void LlamaBatch<T>::ProcessInferRequests(const Requests& reqs, std::vector<Signal>& signals)
-=======
-void LlamaBatch::ProcessKillRequests(const Requests& kill_reqs, std::vector<Signal>& signals)
-{
-    for (auto& r : kill_reqs) {
-        if (r) {
-            int ec = r->ec;
-            if (!ec) {
-                if (!sequence_manager_->Erase(r->id)) {
-                    ec = Request::kInvalid;
-                }
-            }
-            signals.push_back([=] {
-                if (r->end_cb) {
-                    r->end_cb(ec);
-                }
-            });
-        }
-    }
-}
-
 void LlamaBatch::ProcessInferRequests(const Requests& reqs, std::vector<Signal>& signals)
->>>>>>> d7e84560
 {
     NvtxScope scope("infer_request");
     auto&     state = *incoming_;
@@ -237,18 +208,7 @@
 
         auto& seq = *state.sequences[idx];
 
-<<<<<<< HEAD
-        const int* input_ids = r->inputs.getPtr<int>("input_ids");
-=======
-        if (step < seq.tokens.size()) {
-            // resize sequence tokens to match step
-            seq.tokens.resize(step);
-            seq.cache_len = std::min(seq.cache_len, step);
-            DropEmbeddings(seq);
-        }
-
         const int* input_ids = r->inputs.at("input_ids").data<int>();
->>>>>>> d7e84560
 
         {
             // `output_ids` contains all token ids of the sequences
@@ -274,12 +234,7 @@
         }
 
         // copy input tokens to prompt for prefix matching
-<<<<<<< HEAD
-        if (input_length && !r->inputs.isExist("input_embedding_ranges")) {
-=======
-        if (input_length && r->session.start_flag && !r->inputs.contains("input_embedding_ranges")) {
-            // TODO: truncate prompt to enable prefix caching for VLM
->>>>>>> d7e84560
+        if (input_length && !r->inputs.contains("input_embedding_ranges")) {
             seq.prompt.resize(input_length);
             std::copy_n(input_ids, input_length, seq.prompt.data());
             seq.prefix_match_end_index = input_length;
@@ -289,12 +244,9 @@
                 seq.prefix_match_end_index = r->session.step;
             }
         }
-<<<<<<< HEAD
-=======
 
         const int elem_size = byte_size(data_type_);
 
->>>>>>> d7e84560
         // copy input embeddings
         if (r->inputs.contains("input_embedding_ranges")) {
             const auto& range_tensor = r->inputs.at("input_embedding_ranges");
@@ -383,19 +335,7 @@
         }
         state.h_rope_theta[idx] = seq.rope_theta;
 
-<<<<<<< HEAD
         h_random_seed_[idx] = r->gen_cfg.random_seed;
-=======
-        if (r->session.start_flag) {
-            // prepare to initialize random state for new sequence
-            h_random_seed_[idx] = r->gen_cfg.random_seed;
-        }
-        else {
-            // Recover device states if not a new sequence
-            ((curandState_t*)h_curand_state_.data())[existing_idx.size()] = *(curandState_t*)seq.random_state.data();
-            existing_idx.push_back(idx);
-        }
->>>>>>> d7e84560
 
         // increment pointer
         idx++;
@@ -951,16 +891,6 @@
 
 void LlamaBatch::ComputeAndOutputLogits(const Tensor& hidden_states, int first, int last)
 {
-<<<<<<< HEAD
-    int  token_num = 0;
-    bool found     = false;
-    for (int i = first; i < last; ++i) {
-        const auto& s = *state_->sequences[i];
-        if (state_->requests[i]->gen_cfg.output_logits == GenerationConfig::kAll) {
-            // Skip when the seq is filling missed cache only
-            if (s.cache_len + h_input_length_buf_[i] > s.tokens.size()) {
-                found = true;
-=======
     auto enable = [&] {
         for (int i = first; i < last; ++i) {
             if (state_->requests[i]->gen_cfg.output_logits == GenerationConfig::kAll) {
@@ -969,7 +899,6 @@
                 if (s.cache_len + h_input_length_buf_[i] > s.tokens.size()) {
                     return true;
                 }
->>>>>>> d7e84560
             }
         }
         return false;
@@ -1003,27 +932,16 @@
 
 void LlamaBatch::OutputLogits(const Tensor& logits, int first, int last, GenerationConfig::OutType out_type)
 {
-<<<<<<< HEAD
-    // when `is_all` is false, logits only contains last token of the sequences
-=======
     const auto& src_buf   = logits.buffer();
     const auto  elem_size = byte_size(logits.dtype(), 1);
     // when `is_all` is true, logits only contains last token of the sequences
->>>>>>> d7e84560
     const bool is_all = out_type == GenerationConfig::kAll;
 
     int base = 0;
 
     for (int i = first; i < last; ++i) {
 
-<<<<<<< HEAD
-        const int input_len = h_input_length_buf_[i];  // input length for this iter
-        const T*  src_ptr   = logits;
-
-        logits += (is_all ? input_len : 1) * model_->vocab_size_padded_;
-=======
         const int input_len = h_input_length_buf_[i];  // input lenght for this iter
->>>>>>> d7e84560
 
         if (state_->requests[i]->gen_cfg.output_logits == out_type) {
 
@@ -1059,17 +977,10 @@
 
             if (is_all) {
                 // Skip invalid tokens caused by cache miss
-<<<<<<< HEAD
-                src_ptr += std::max(0, diff) * model_->vocab_size_padded_;
-            }
-            // Skip previous chunks
-            dst_ptr += std::max(0, -diff) * model_->vocab_size_;
-=======
                 src_base += std::max(0, (history_len + offset) - cache_len);
             }
             // Skip previous chunks
             int dst_base = std::max(0, cache_len - (history_len + offset));
->>>>>>> d7e84560
 
             check_cuda_error(cudaMemcpy2DAsync(dst_buf.raw_data(dst_base * model_->vocab_size_),
                                                elem_size * model_->vocab_size_,
@@ -1280,12 +1191,7 @@
     }
 }
 
-<<<<<<< HEAD
-template<typename T>
-auto LlamaBatch<T>::Interrupt(int index, bool force_stop) -> Signal
-=======
-auto LlamaBatch::Interrupt(int index, bool force_stop, bool force_end) -> Signal
->>>>>>> d7e84560
+auto LlamaBatch::Interrupt(int index, bool force_stop) -> Signal
 {
     if (tp_rank_ == 0) {
         TM_LOG_INFO("[Interrupt] slot %d, request %llu, stop %d", index, state_->requests[index]->id, force_stop);
@@ -1308,9 +1214,8 @@
     // Update token IDs
     seq.tokens.resize(output_len);
 
-<<<<<<< HEAD
     // output_ids is updated & synced in `Finish`
-    const auto output_ids = state_->requests[index]->output_ids.getPtr<int>();
+    const auto output_ids = state_->requests[index]->output_ids.data();
     std::copy_n(output_ids, output_len, seq.tokens.data());
     // Cache the generated tokens of the sequence
     sequence_manager_->CacheGeneration(seq);
@@ -1318,17 +1223,7 @@
     // Save random state in host memory
     seq.random_state.resize(sizeof(curandState_t));
     // This async copy must be synchronized by the caller
-    Copy(state_->curand_state + index, 1, (curandState_t*)seq.random_state.data());
-=======
-        // output_ids is updated & synced in `Finish`
-        const auto output_ids = state_->requests[index]->output_ids.data();
-        std::copy_n(output_ids, output_len, seq.tokens.data());
-
-        // Save random state in host memory
-        seq.random_state.resize(sizeof(curandState_t));
-        // This async copy must be synchronized by the caller
-        core::Copy((curandState_t*)state_->curand_state.data() + index, 1, (curandState_t*)seq.random_state.data());
->>>>>>> d7e84560
+    core::Copy((curandState_t*)state_->curand_state.data() + index, 1, (curandState_t*)seq.random_state.data());
 
     // Set unlock flag for corresponding blocks, will be unlocked in the next `Materialize()`
     sequence_manager_->UpdateAndSetUnlock(seq);
