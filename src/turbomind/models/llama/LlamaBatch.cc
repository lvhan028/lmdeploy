// Copyright (c) OpenMMLab. All rights reserved.

#include <algorithm>
#include <atomic>
#include <chrono>
#include <cmath>
#include <cstddef>
#include <cstdint>
#include <functional>
#include <iomanip>
#include <memory>
#include <memory_resource>
#include <numeric>
#include <random>
#include <sstream>
#include <thread>
#include <unordered_map>
#include <utility>

#include <cuda_runtime.h>

#include "src/turbomind/comm/device_comm.h"
#include "src/turbomind/comm/host_comm.h"

#include "src/turbomind/core/allocator.h"
#include "src/turbomind/core/buffer.h"
#include "src/turbomind/core/context.h"
#include "src/turbomind/core/tensor.h"

#include "src/turbomind/macro.h"

#include "src/turbomind/engine/gateway.h"
#include "src/turbomind/engine/request.h"

#include "src/turbomind/kernels/decoding_kernels.h"
#include "src/turbomind/kernels/gemm/tuner/params.h"
#include "src/turbomind/kernels/sampling_topk_kernels.h"

#include "src/turbomind/models/llama/BlockManager.h"
#include "src/turbomind/models/llama/LlamaBatch.h"
#include "src/turbomind/models/llama/LlamaV2.h"
#include "src/turbomind/models/llama/SequenceManager.h"
#include "src/turbomind/models/llama/copy.h"
#include "src/turbomind/models/llama/llama_kernels.h"
#include "src/turbomind/models/llama/llama_utils.h"

#include "src/turbomind/utils/anomaly_handler.h"
#include "src/turbomind/utils/constant.h"
#include "src/turbomind/utils/cuda_utils.h"
#include "src/turbomind/utils/debug_utils.h"
#include "src/turbomind/utils/logger.h"

namespace turbomind {

void PrintDecodeTokens(
    const int* token_ids, int max_seq_len, int batch_sizse, cudaStream_t stream, const std::string& msg)
{
    // tokens in [S, B] layout
    std::vector<int> tokens(max_seq_len * batch_sizse);
    check_cuda_error(cudaMemcpyAsync(tokens.data(), token_ids, sizeof(int) * tokens.size(), cudaMemcpyDefault, stream));
    check_cuda_error(cudaStreamSynchronize(stream));

    printf("[%s] ", msg.c_str());
    for (int j = 0; j < max_seq_len; ++j) {
        printf("%5d ", j);
    }
    printf("\n");
    for (int i = 0; i < batch_sizse; ++i) {
        printf("[%s] ", msg.c_str());
        for (int j = 0; j < max_seq_len; ++j) {
            // std::cout << sb_tokens[j * batch_size + i] << " ";
            printf("%5d ", tokens[j * batch_sizse + i]);
        }
        printf("\n");
    }
}
void ClearState(BatchState& s)
{
    std::fill_n(s.requests.begin(), s.size, nullptr);
    std::fill_n(s.sequences.begin(), s.size, nullptr);
    std::fill_n(s.errors.begin(), s.size, 0);
    s.size = s.active_size = 0;
}

void DropEmbeddings(const Sequence& seq)
{
    int    seq_len = seq.tokens.size();
    int    num_emb = seq.input_embeddings.size();
    size_t sz      = num_emb;
    for (; sz >= 1; sz--) {
        if (seq.input_embedding_ranges[sz - 1].second <= seq_len) {
            break;
        }
    }
    // should we keep part of embedding?
    seq.input_embeddings.resize(sz);
    seq.input_embedding_ranges.resize(sz);
}

void LlamaBatch::DisableInvalidRequests(Requests& infer_reqs, Requests& kill_reqs)
{
    NvtxScope _("disable invalid");

    std::pmr::monotonic_buffer_resource    mbr;
    std::pmr::unordered_map<uint64_t, int> occur(&mbr);

    auto count = [&occur](const auto& reqs) {
        for (const auto& r : reqs) {
            ++occur[r->id];
        }
    };

    auto validate = [&occur](auto& reqs, const char* type) {
        for (const auto& r : reqs) {
            if (occur[r->id] > 1) {
                TM_LOG_ERROR("Skip conflicting %s request for ID %lu", type, r->id);
                r->ec = Request::kConflict;
            }
        }
    };

    // Current batch
    for (int i = 0; i < state_->size; ++i) {
        if (state_->requests[i]) {
            ++occur[state_->requests[i]->id];
        }
    }

    count(kill_reqs);
    count(infer_reqs);

    validate(kill_reqs, "kill");
    validate(infer_reqs, "infer");

    // New requests that never get a chance to start
    for (auto& r : infer_reqs) {
        if (r && r->cancel_flag.load(std::memory_order_acquire) == -1) {
            r->ec = Request::kCancel;
        }
    }
}

void LlamaBatch::FindCanceledIndices(std::vector<int>& indices)
{
    for (int i = 0; i < state_->size; ++i) {  // current batch
        const auto& r = state_->requests[i];
        if (r && r->cancel_flag.load(std::memory_order_acquire) == -1) {
            indices.push_back(i);
        }
    }
}

void LlamaBatch::ProcessCancelRequests(std::vector<int>& indices, std::vector<Signal>& signals)
{
    int count = 0;

    for (const auto& i : indices) {
        if (auto& r = state_->requests[i]) {
            ++count;
            signals.push_back(Interrupt(i, true));
            // Interrupt should reset r
            FT_CHECK(!r);
        }
    }

    if (count) {
        // Still need this sync after `Interrupt`?
        check_cuda_error(cudaStreamSynchronize(stream_));
    }
}

void LlamaBatch::ProcessKillRequests(const Requests& kill_reqs, std::vector<Signal>& signals)
{
    for (auto& r : kill_reqs) {
        if (r) {
            int ec = r->ec;
            if (!ec) {
                if (!sequence_manager_->Erase(r->id)) {
                    ec = Request::kInvalid;
                }
            }
            signals.push_back([=] {
                if (r->end_cb) {
                    r->end_cb(ec);
                }
            });
        }
    }
}

void LlamaBatch::ProcessInferRequests(const Requests& reqs, std::vector<Signal>& signals)
{
    NvtxScope scope("infer_request");
    auto&     state = *incoming_;

    FT_CHECK(state.size == 0);
    FT_CHECK(state.active_size == 0);

    std::vector<int> existing_idx;

    int idx = 0;
    for (const auto& r : reqs) {

        if (tp_rank_ == 0) {
            TM_LOG_INFO("[ProcessInferRequests] Request for %ld received.", (long)r->id);
        }

        if (r->ec) {
            signals.push_back([r] { UpdateState(*r, r->ec, 0); });
            continue;
        }

        const int input_length = r->inputs.at("input_ids").shape(0);

        if (input_length > session_len_) {
            signals.push_back([r] { UpdateState(*r, Request::kTooLong, 0); });
            continue;
        }

        auto ptr = r->session.start_flag ? sequence_manager_->Create(r->id) : sequence_manager_->Get(r->id);
        if (!ptr) {
            signals.push_back([r] { UpdateState(*r, Request::kInvalid, 0); });
            continue;
        }

        const int step = [&] {
            int s = r->session.step;
            if (s < 0) {
                s = ptr->tokens.size();
            }
            else if (s > ptr->tokens.size()) {
                if (tp_rank_ == 0) {
                    TM_LOG_WARNING("[ProcessInferRequests] Skipping invalid step (%d) setting for ID %lu", s, ptr->id);
                }
                s = ptr->tokens.size();
            }
            return s;
        }();

        if (step + input_length > session_len_) {
            signals.push_back([r] { UpdateState(*r, Request::kTooLong, 0); });
            continue;
        }

        FT_CHECK(!state.requests[idx]);

        state.requests[idx]  = r;
        state.sequences[idx] = ptr;

        auto& seq = *state.sequences[idx];

        if (step < seq.tokens.size()) {
            // resize sequence tokens to match step
            seq.tokens.resize(step);
            seq.cache_len = std::min(seq.cache_len, step);
            DropEmbeddings(seq);
        }

        const int* input_ids = r->inputs.at("input_ids").data<int>();

        {
            // `output_ids` contains all token ids of the sequences
            const auto output_ids_base = state.output_ids.data() + session_len_ * idx;
            auto       d_output_ids    = output_ids_base;
            auto       h_output_ids    = r->output_ids.data();
            // copy history tokens
            if (!seq.tokens.empty()) {
                d_output_ids = core::Copy(seq.tokens.data(), seq.tokens.size(), d_output_ids);
                h_output_ids = std::copy_n(seq.tokens.data(), seq.tokens.size(), h_output_ids);
            }

            // copy input tokens
            if (input_length) {
                d_output_ids = core::Copy(input_ids, input_length, d_output_ids);
                h_output_ids = std::copy_n(input_ids, input_length, h_output_ids);
            }

            // total context length (history + input)
            state.h_prompt_length[idx]  = d_output_ids - output_ids_base;
            state.h_context_length[idx] = d_output_ids - output_ids_base;
            state.h_finished[idx]       = false;
        }

        // copy input tokens to prompt for prefix matching
        if (input_length && r->session.start_flag && !r->inputs.contains("input_embedding_ranges")) {
            // TODO: truncate prompt to enable prefix caching for VLM
            seq.prompt.resize(input_length);
            std::copy_n(input_ids, input_length, seq.prompt.data());
        }

        const int elem_size = byte_size(data_type_);

        // copy input embeddings
        if (r->inputs.contains("input_embedding_ranges")) {
            const auto& range_tensor = r->inputs.at("input_embedding_ranges");
            const auto& emb_tensor   = r->inputs.at("input_embeddings");
            const int*  ranges       = range_tensor.data<int>();

            auto check_embeddings = [&](int& num_valid_embeddings) {
                if (range_tensor.ndim() != 3 || range_tensor.shape(2) % 2 != 0) {
                    return false;
                }
                int embedding_count  = range_tensor.shape(1);
                int embedding_length = 0;
                int pre_end          = -1;

                for (size_t i = 0; i < embedding_count; i++) {
                    int begin = ranges[i * 2];
                    int end   = ranges[i * 2 + 1];
                    embedding_length += (end - begin);
                    if (begin < 0 || end < 0) {
                        break;
                    }
                    if (begin >= end || end > input_length || begin < pre_end
                        || embedding_length * model_->hidden_units_ * elem_size > emb_tensor.shape(1)) {
                        return false;
                    }
                    pre_end              = end;
                    num_valid_embeddings = i + 1;
                }
                return true;
            };

            int num_valid_embeddings = 0;
            if (!check_embeddings(num_valid_embeddings)) {
                TM_LOG_WARNING("[ImageFeature] Skip invalid input embeddings, id = %ld, input_length = %d",
                               (long)seq.id,
                               input_length);
            }
            else {
                const std::byte* emb_tensor_ptr = (const std::byte*)emb_tensor.raw_data();
                for (size_t i = 0; i < num_valid_embeddings; i++) {
                    int    begin = ranges[i * 2];
                    int    end   = ranges[i * 2 + 1];
                    size_t count = (end - begin) * model_->hidden_units_ * elem_size;
                    seq.input_embeddings.emplace_back(emb_tensor_ptr, emb_tensor_ptr + count);
                    seq.input_embedding_ranges.emplace_back(begin + seq.tokens.size(), end + seq.tokens.size());
                    emb_tensor_ptr += count;
                }
            }
        }

        const int max_new_tokens = state.requests[idx]->gen_cfg.max_new_tokens;
        state.seq_len_limit[idx] = state.h_context_length[idx] + max_new_tokens;
        // `length_criterion` sets finish flag when step >= seq_limit_len, however when step == seq_limit_len
        // the actual sequence length is seq_limit_len + 1, hence seq_limit_len must truncated to session_len - 1
        if (state.seq_len_limit[idx] >= session_len_) {
            state.seq_len_limit[idx] = session_len_ - 1;
            if (tp_rank_ == 0) {
                const int trunc_output_len = state.seq_len_limit[idx] - state.h_context_length[idx];
                TM_LOG_WARNING(
                    "[ProcessInferRequests] [%ld] total sequence length (%d + %d) exceeds `session_len` (%d), `max_new_tokens` is truncated to %d",
                    (long)seq.id,
                    state.h_context_length[idx],
                    max_new_tokens,
                    (int)session_len_,
                    trunc_output_len);
            }
        }

        // compute rope scaling factor
        if (r->session.start_flag) {
            seq.rope_theta = model_->attn_param_.rope.base;
            if (model_->attn_param_.rope.type == RopeType::kDynamic) {
                auto scaling_factor = model_->attn_param_.rope.factor;
                if (scaling_factor >= 1.f) {  // infer by current context length
                    auto max_seq_len = state.h_context_length[idx];
                    auto max_pos_emb = model_->attn_param_.rope.max_position_embeddings;
                    if (max_seq_len > max_pos_emb) {
                        scaling_factor = scaling_factor * max_seq_len / max_pos_emb - (scaling_factor - 1);
                        float rope_dim = model_->attn_param_.rope.dim;
                        seq.rope_theta *= powf(scaling_factor, rope_dim / (rope_dim - 2.f));
                        TM_LOG_INFO("[ProcessInferRequests] %ld rope_scaling_factor: %f, rope_theta = %f",
                                    (long)seq.id,
                                    scaling_factor,
                                    seq.rope_theta);
                    }
                }
            }
        }
        state.h_rope_theta[idx] = seq.rope_theta;

        if (r->session.start_flag) {
            // prepare to initialize random state for new sequence
            h_random_seed_[idx] = r->gen_cfg.random_seed;
        }
        else {
            // Recover device states if not a new sequence
            ((curandState_t*)h_curand_state_.data())[existing_idx.size()] = *(curandState_t*)seq.random_state.data();
            existing_idx.push_back(idx);
        }

        // increment pointer
        idx++;
    }

    state.size = idx;

    // when there are new sequences
    if (state.size != existing_idx.size()) {
        // copy random seeds to device
        Copy(h_random_seed_, state.size, d_random_seed_);
        // initialize random states
        invokeCurandBatchInitialize(
            (curandState_t*)state.curand_state.data(), state.size, d_random_seed_.data(), stream_);
        sync_check_cuda_error();
    }

    if (!existing_idx.empty()) {
        // copy existing curand states to device
        core::Copy((curandState_t*)h_curand_state_.data(), existing_idx.size(), (curandState_t*)h_curand_state_.data());
        // insert the states to their correct positions in the batch
        IndexedCopy({},
                    existing_idx,
                    std::tuple{(curandState_t*)d_curand_state_.data(), (curandState_t*)state.curand_state.data(), 1});
    }
}

int LlamaBatch::AdjustMaxInputCount(GenerationState&                    g,
                                    const std::vector<const Sequence*>& sequences,
                                    const std::vector<int>&             context_length)
{
    int input_count = 0;
    for (int i = 0; i < sequences.size(); ++i) {
        input_count += context_length[i] - sequences[i]->cache_len;
    }
    const int batch_size = sequences.size();
    input_count -= batch_size;

    // min tokens per iter for satisfying max prefill iters constraint
    input_count = (input_count + max_prefill_iters_ - 1) / max_prefill_iters_;

    if (g.min_input_count.empty()) {
        g.min_input_count.resize(max_prefill_iters_);
    }
    g.min_input_count.pop_front();
    g.min_input_count.push_back(input_count);
    /// TODO: sub-optimal when there are inactive sequences due to memory constraint
    for (auto& x : g.min_input_count) {
        x = std::max(x, input_count);
    }

    // Enlarge to satisfy `max_prefill_iters_`
    input_count = std::max(g.min_input_count.front() + batch_size, num_tokens_per_iter_);
    // Clamp to conform memory constraint
    input_count = std::min(input_count, max_forward_token_num_);

    return input_count;
}

void LlamaBatch::Initialize(GenerationState& g)
{
    NvtxScope                                scope("initialize");
    std::vector<const Sequence*>             sequences;
    std::vector<Sequence::Status>            status;
    std::vector<uint64_t>                    priorities;
    std::vector<int>                         context_lengths;
    std::vector<std::pair<BatchState*, int>> coords;

    // count the holes introduced by finished requests in from previous iteration or stop requests from
    // current iteration
    int holes{};
    int active_holes{};
    for (int i = 0; i < state_->size; ++i) {
        if (!state_->requests[i]) {
            ++holes;
            if (i < state_->active_size) {
                ++active_holes;
            }
        }
    }

    auto process = [&](BatchState* state) {
        for (int i = 0; i < state->size; ++i) {
            if (auto& r = state->requests[i]) {
                sequences.push_back(state->sequences[i]);
                status.push_back(state->sequences[i]->status);
                priorities.push_back(r->unique_id);
                context_lengths.push_back(state->h_context_length[i]);
                coords.emplace_back(state, i);
            }
        }
    };

    process(state_);
    process(incoming_);

    auto adjust = [this, &g](const Sequences& sequences, const std::vector<int>& context_length) -> int {
        return AdjustMaxInputCount(g, sequences, context_length);
    };

    // TM_LOG_INFO("max_input_count %d", max_input_count);
    auto outcome = sequence_manager_->Materialize(sequences, context_lengths, priorities, 1, adjust);

    if (outcome.allocation || outcome.swap_in || outcome.swap_out) {
        dbg(outcome);
    }

    bool exchange = outcome.swap_in + outcome.swap_out > 0;

    std::vector<int> idxs(sequences.size());
    std::iota(idxs.begin(), idxs.end(), 0);

    if (exchange || holes || incoming_->size) {
        // put active ones first
        auto active_end = std::stable_partition(idxs.begin(), idxs.end(), [&](int idx) {
            return sequences[idx]->status == Sequence::kActive;  // current status
        });

        // all blocks are not enough to hold a single sequence
        if (!sequences.empty()) {
            FT_CHECK_WITH_INFO(active_end != idxs.begin(), "No enough blocks.");
        }

        // move the partial seq to the back
        auto partial_beg = std::stable_partition(idxs.begin(), active_end, [&](int i) {
            return sequences[i]->cache_len + sequences[i]->input_length == context_lengths[i];
        });
        FT_CHECK(active_end - partial_beg <= 1);

        auto swapin_beg = std::stable_partition(idxs.begin(), partial_beg, [&](int i) {
            return status[i] == Sequence::kActive;  // past status
        });

        // sort swap-ins according to input length
        if (swapin_beg != partial_beg) {
            std::stable_sort(swapin_beg, partial_beg, [&](int i, int j) {
                return sequences[i]->input_length < sequences[j]->input_length;
            });
        }

        // Copy sequence states to back buffer
        FT_CHECK(back_->size == 0 && back_->active_size == 0);
        std::vector<std::tuple<BatchState*, BatchState*, int, int>> cpys;
        for (const auto& i : idxs) {
            auto& s = *sequences[i];
            if (s.status == Sequence::kActive) {
                ++back_->active_size;
            }
            cpys.emplace_back(coords[i].first, back_, coords[i].second, back_->size++);
        }
        CopyState(cpys);
        // Swap the buffers
        std::swap(state_, back_);

        ClearState(*back_);
        ClearState(*incoming_);
    }

    FT_CHECK(state_->size <= max_batch_size_);

    /// Update block ptrs when there were
    //  1. swap-in or swap-out
    //  2. holes in the active buffer
    //  3. new allocations (for existing active sequences)
    if (exchange || active_holes || outcome.allocation) {
        // Prepare intermediate buffers
        h_cu_block_counts_[0] = 0;

        auto block_ptrs = h_block_ptrs_.data();

        const int batch_size = state_->active_size;

        for (int i = 0; i < batch_size; ++i) {
            const auto& seq = *state_->sequences[i];

            // cumulative num of blocks
            h_cu_block_counts_[i + 1] = h_cu_block_counts_[i] + seq.blocks.size();

            block_ptrs = std::transform(seq.blocks.cbegin(), seq.blocks.cend(), block_ptrs, [&](int block_id) {
                return reinterpret_cast<uintptr_t>(sequence_manager_->GetBlockPtr(block_id));
            });
        }

        static_assert(sizeof(uintptr_t) == sizeof(void*));

        Copy(h_cu_block_counts_, batch_size + 1, cu_block_counts_);
        Copy(h_block_ptrs_, h_cu_block_counts_[batch_size], block_ptrs_);
    }

    const int batch_size = state_->active_size;

    // check if the last sequence is partial
    int partial     = 0;
    int partial_len = -1;
    if (state_->active_size) {
        const int i = state_->active_size - 1;
        partial = state_->sequences[i]->cache_len + state_->sequences[i]->input_length != state_->h_context_length[i];
        if (partial) {
            // backup full context length of partial
            partial_len = state_->h_context_length[i];
            // replace with partial context length
            state_->h_context_length[i] = state_->sequences[i]->cache_len + state_->sequences[i]->input_length;
        }
    }

    const int max_context_len =
        *std::max_element(state_->h_context_length.data(), state_->h_context_length.data() + batch_size);

    std::vector<uint64_t> unique_ids(batch_size);
    for (int i = 0; i < batch_size; ++i) {
        unique_ids[i] = state_->requests[i]->unique_id;
    }

    // Real-time context length that will change during generation
    Copy_(state_->h_context_length, batch_size, context_length_buf_);
    Copy_(state_->h_finished, batch_size, finished_buf_);
    Copy_(state_->h_rope_theta, batch_size, rope_theta_);

    bool skip_init_sampling = std::equal(g.unique_ids.begin(),  //
                                         g.unique_ids.end() - g.partial,
                                         unique_ids.begin(),
                                         unique_ids.end() - partial);

    g.partial                = partial;
    g.partial_context_legnth = partial_len;
    g.unique_ids             = std::move(unique_ids);
    g.finished_count         = 0;
    g.skip_init_sampling     = skip_init_sampling;

    // TM_LOG_ERROR("[Initialize] batch size: %d, active size: %d", state_->size, state_->active_size);

    if (!skip_init_sampling) {
        g.max_init_ctx_len = max_context_len;
        g.step             = max_context_len;
    }
}

void LlamaBatch::CopyState(const std::vector<std::tuple<BatchState*, BatchState*, int, int>>& desc)
{
    if (desc.empty()) {
        return;
    }

    std::vector<int> idxs(desc.size());
    std::iota(idxs.begin(), idxs.end(), 0);

    std::sort(idxs.begin(), idxs.end(), [&](int i, int j) { return desc[i] < desc[j]; });

    auto get_signature = [&](int i) -> std::pair<BatchState*, BatchState*> {
        return std::make_pair(std::get<0>(desc[idxs[i]]), std::get<1>(desc[idxs[i]]));
    };

    std::vector<int> offsets;
    auto             current = get_signature(0);
    offsets.push_back(0);
    for (int i = 0; i < idxs.size(); ++i) {
        if (auto signature = get_signature(i); signature != current) {
            current = signature;
            offsets.push_back(i);
        }
    }
    offsets.push_back(idxs.size());

    for (int bi = 1; bi < offsets.size(); ++bi) {
        int beg = offsets[bi - 1];
        int end = offsets[bi];

        if (beg == end) {
            continue;
        }

        auto [s, d] = get_signature(beg);

        std::vector<int> s_idx;
        std::vector<int> d_idx;
        for (int i = beg; i < end; ++i) {
            s_idx.push_back(std::get<2>(desc[idxs[i]]));
            d_idx.push_back(std::get<3>(desc[idxs[i]]));
        }

        IndexedCopy(s_idx,
                    d_idx,
                    std::tuple{s->output_ids.data(), d->output_ids.data(), session_len_},
                    std::tuple{(curandState_t*)s->curand_state.data(), (curandState_t*)d->curand_state.data(), 1});
    }

    for (const auto& [s, d, si, di] : desc) {
        d->h_prompt_length[di]  = s->h_prompt_length[si];
        d->h_context_length[di] = s->h_context_length[si];
        d->h_finished[di]       = s->h_finished[si];
        d->h_rope_theta[di]     = s->h_rope_theta[si];
        d->seq_len_limit[di]    = s->seq_len_limit[si];
        d->sequences[di]        = s->sequences[si];
        d->requests[di]         = s->requests[si];
    }
}

void LlamaBatch::AllocateBuffer(ssize_t batch_size, ssize_t session_len, int cache_block_seq_len)
{
    TM_LOG_DEBUG(__PRETTY_FUNCTION__);
    const ssize_t batchxbeam = batch_size;

    const ssize_t hidden_units      = model_->hidden_units_;
    const ssize_t vocab_size        = model_->vocab_size_padded_;
    const ssize_t head_dim          = model_->size_per_head_;
    const ssize_t local_kv_head_num = model_->local_kv_head_num_;
    // +1 padding, BlockIterator does not use predicate
    const ssize_t max_batch_block_count =
        batch_size * ((session_len + cache_block_seq_len - 1) / cache_block_seq_len) + 1;

    input_ids_buf_ = {max_forward_token_num_, kDEVICE};

    decoder_output_buf_ = {{batchxbeam, hidden_units}, data_type_, kDEVICE};

    input_length_buf_    = {batchxbeam, kDEVICE};
    context_length_buf_  = {batchxbeam, kDEVICE};
    init_context_length_ = {batchxbeam, kDEVICE};

    sequence_lengths_ = {batchxbeam, kDEVICE};

    cu_block_counts_ = {batch_size + 1, kDEVICE};
    block_ptrs_      = {max_batch_block_count, kDEVICE};

    sampled_logprobs_ = {batchxbeam * kMaxLogProb, kDEVICE};
    sampled_indexes_  = {batchxbeam * kMaxLogProb, kDEVICE};
    sampled_nums_     = {batchxbeam, kDEVICE};

    token_ids_buf_ = {ssize_t(session_len * 2 * batchxbeam), kDEVICE};

    sampling_logits_ = {{(ssize_t)max_batch_size_, (ssize_t)model_->vocab_size_padded_}, kDEVICE};

    finished_buf_  = {(int)batchxbeam, kDEVICE};
    seq_limit_len_ = {batch_size, kDEVICE};

    rope_theta_ = {batch_size, kDEVICE};

    h_random_seed_ = {batch_size, kCPUpinned};
    Clear(h_random_seed_);

    d_random_seed_ = {batch_size, kDEVICE};
    Clear(d_random_seed_);

    h_curand_state_ = {{batch_size, sizeof(curandState_t)}, kCPUpinned};
    Clear(h_curand_state_.buffer());

    d_curand_state_ = {{batch_size, sizeof(curandState_t)}, kDEVICE};
    Clear(d_curand_state_.buffer());

    for (auto& s : states_) {
        s.output_ids = {{batch_size, session_len_}, kDEVICE};
        Clear(s.output_ids.buffer());

        s.curand_state = {{batch_size, sizeof(curandState_t)}, kDEVICE};
        Clear(s.curand_state.buffer());
    }

    h_input_length_buf_ = {batch_size, kCPUpinned};
    h_cu_block_counts_  = {batch_size + 1, kCPUpinned};
    h_block_ptrs_       = {(ssize_t)max_batch_block_count, kCPUpinned};

    for (auto& s : states_) {
        s.h_prompt_length  = {batch_size, kCPUpinned};
        s.h_context_length = {batch_size, kCPUpinned};
        s.h_finished       = {batch_size * 2, kCPUpinned};
        s.h_rope_theta     = {batch_size, kCPUpinned};
    }

    h_seq_limit_len_ = {batch_size, kCPUpinned};
    std::fill_n(h_seq_limit_len_.data(), batch_size, 0);

    h_output_ids_ = {batch_size * session_len_, kCPUpinned};

    h_sampled_logprobs_ = {batch_size * kMaxLogProb, kCPUpinned};
    h_sampled_indexes_  = {batch_size * kMaxLogProb, kCPUpinned};
    h_sampled_nums_     = {batch_size, kCPUpinned};
}

void LlamaBatch::AllocSymmBuffers()
{
    const ssize_t hidden_units      = model_->hidden_units_;
    const ssize_t vocab_size_padded = model_->vocab_size_padded_;

    // Native comm fuses allreduce & rmsnorm in token granularity
    TM_CHECK(max_forward_token_num_ % tp_size_ == 0);

    symm_hidden_states_buf_ = {{max_forward_token_num_ * param_.attn_dp_size, hidden_units}, data_type_, symm_alloc_};
    symm_logits_buf_        = {{max_batch_size_, vocab_size_padded}, data_type_, symm_alloc_};
}

void LlamaBatch::FreeSymmBuffers()
{
    symm_hidden_states_buf_ = {};
    symm_logits_buf_        = {};
}

LlamaBatch::~LlamaBatch()
{
    TM_LOG_DEBUG("~LlamaBatch()");

    internal_thread_.join();

    // The dtor maybe called from unknown thread, set device id before CUDA calls
    cudaSetDevice(device_id_);
    cudaStreamSynchronize(stream_);

    model_.reset();
    sequence_manager_.reset();
    context_.reset();  // This destroy all objects in context except for `stream`
}

LlamaBatch::LlamaBatch(DataType                 data_type,
                       const EngineParam&       param,
                       std::unique_ptr<LlamaV2> model,  // ! This is moved
                       std::unique_ptr<Context> ctx,    // ! This is moved
                       std::shared_ptr<Gateway> gateway,
                       int                      device_id,
                       int                      dp_rank):
    param_(param),
    gateway_(gateway),
    max_batch_size_(param.max_batch_size),
    max_forward_token_num_(param.max_forward_token_num),
    max_context_token_num_(param.max_context_token_num),
    num_tokens_per_iter_(param.num_tokens_per_iter),
    max_prefill_iters_(param.max_prefill_iters),
    device_id_(device_id),
    dp_rank_(dp_rank),
    tp_size_(model->tp_size_),
    tp_rank_(model->tp_rank_),
    data_type_(data_type),
    debug_(isDebug()),
    stream_(ctx->stream),
    context_(std::move(ctx)),
    model_(std::move(model)),
    comm_(context_->comm),
    session_len_(param.session_len)
{
    const auto cache_block_seq_len = model_->attn_param_.cache_block_seq_len;

    const int dbits = byte_size(data_type, 8);

    const auto quant_policy = model_->param_.quant_policy;
    const int  elem_bits    = quant_policy ? quant_policy : dbits;

    SequenceManager::BlockConfig block_config{
        (int)model_->size_per_head_,
        (int)model_->local_kv_head_num_,
        cache_block_seq_len,
        elem_bits == dbits ? 0 : dbits,
        elem_bits,
    };

    const auto get_free_size = [&] {  //
        size_t free{}, total{};
        check_cuda_error(cudaMemGetInfo(&free, &total));
        return AllReduce(model_->comm_->h_tp_group, free, comm::RedOp::kMin);
    };

    sequence_manager_.reset(new SequenceManager{model_->layer_num_,
                                                block_config,
                                                param.cache_max_block_count,
                                                param.cache_chunk_size,
                                                param.enable_prefix_caching,
                                                tp_rank_,
                                                core::Context::alloc(kDEVICE),
                                                get_free_size});

    const size_t max_session_len = sequence_manager_->max_block_count() * cache_block_seq_len;
    if (max_session_len < session_len_) {
        if (tp_rank_ == 0) {
            TM_LOG_WARNING("No enough blocks for `session_len` (%d), `session_len` truncated to %d.",
                           session_len_,
                           max_session_len);
        }
        session_len_ = max_session_len;
    }

    FT_CHECK(max_context_token_num_ >= session_len_);
    FT_CHECK(max_forward_token_num_ >= max_batch_size_);

    for (auto& s : states_) {
        s.requests.resize(max_batch_size_);
        s.sequences.resize(max_batch_size_);
        s.seq_len_limit.resize(max_batch_size_);
        s.errors.resize(max_batch_size_);
    }

    state_    = &states_[0];
    back_     = &states_[1];
    incoming_ = &states_[2];

    symm_alloc_ = core::SimpleAllocator::Create([this](ssize_t size) { return SymmAlloc(size, true); },
                                                [this](void* p, ssize_t size) { return SymmFree(p, size, true); },
                                                kDEVICE);

    AllocSymmBuffers();

    AllocateBuffer(max_batch_size_, session_len_, cache_block_seq_len);

    // Wait for allocations
    check_cuda_error(cudaStreamSynchronize(stream_));
}

void LlamaBatch::InitializeSampling(const GenerationState& g)
{
    NvtxScope _("InitSampling");

    const int batch_size = state_->active_size - g.partial;

    if (batch_size == 0) {
        return;
    }

    // Context length at initialization, will stay constant until re-initialziation
    Copy(context_length_buf_, batch_size, init_context_length_);

    Copy(context_length_buf_, batch_size, sequence_lengths_);
    // `sequence_lengths_` will be increased by dynamic decode
    // note that in decoder and in output "sequence length" has different semantic
    // - in decoder it means length of sequence that has kv cache already computed
    // - in output it means length of all tokens (the last generated token does not have k/v cache computed yet)
    invokePlusScalar(sequence_lengths_.data(), -1, batch_size, stream_);
    sync_check_cuda_error();

    Clear(token_ids_buf_.slice(0, batch_size * session_len_));
    invokeTranspose2D(token_ids_buf_.data(), state_->output_ids.data(), batch_size, session_len_, stream_);
    sync_check_cuda_error();

    // token_ids_buf_[s, b]
    // ABCDe            ABCDe     e
    // ABCDEFGHIJk      ABCDEFGHIJk
    // ABCDEFGHi    ->  ABCDEFGHi i
    // ABCDEFGh         ABCDEFGh  h
    // ABCd             ABCd      d
    invokePadLastTokenIds(token_ids_buf_.data(), init_context_length_.data(), g.max_init_ctx_len, batch_size, stream_);
    sync_check_cuda_error();

    // seq_limit_len_, will be compared to `step` instead of `sequence_length`, so padding len should be accounted for
    for (int i = 0; i < batch_size; ++i) {
        h_seq_limit_len_[i] = state_->seq_len_limit[i] + (g.max_init_ctx_len - state_->h_context_length[i]);
    }
    Copy(h_seq_limit_len_, batch_size, seq_limit_len_);

    std::vector<const Request*> rs;
    rs.reserve(batch_size);
    for (int i = 0; i < batch_size; ++i) {
        rs.push_back(state_->requests[i].get());
    }

    model_->dynamic_decode_->Setup(rs, {{"prompt_length", {state_->h_prompt_length, {batch_size}}}});

    sync_check_cuda_error();
}

void LlamaBatch::ComputeAndOutputLogits(const Tensor& hidden_states, int first, int last)
{
    auto enable = [&] {
        for (int i = first; i < last; ++i) {
            if (state_->requests[i]->gen_cfg.output_logits == GenerationConfig::kAll) {
                const auto& s = *state_->sequences[i];
                // Skip when the seq is filling missed cache only
                if (s.cache_len + h_input_length_buf_[i] > s.tokens.size()) {
                    return true;
                }
            }
        }
        return false;
    }();

    if (!enable) {
        return;
    }

    const int vocab_size_padded = model_->vocab_size_padded_;
    const int token_num         = hidden_states.shape(0);

    if (symm_logits_buf_.shape(0) < token_num) {
        if (tp_size_ > 1) {
            check_cuda_error(cudaStreamSynchronize(stream_));
            comm_.h_tp_group->Sync();
        }
        symm_logits_buf_ = {{token_num, vocab_size_padded}, data_type_, symm_alloc_};
        if (tp_size_ > 1) {
            check_cuda_error(cudaStreamSynchronize(stream_));
            comm_.h_tp_group->Sync();
        }
    }

    auto logits = model_->postDecodeEmbedding(hidden_states, symm_logits_buf_.buffer());

    if (tp_rank_ == 0) {
        OutputLogits(logits, first, last, GenerationConfig::kAll);
    }
}

void LlamaBatch::OutputLogits(const Tensor& logits, int first, int last, GenerationConfig::OutType out_type)
{
    const auto& src_buf   = logits.buffer();
    const auto  elem_size = byte_size(logits.dtype(), 1);
    // when `is_all` is true, logits only contains last token of the sequences
    const bool is_all = out_type == GenerationConfig::kAll;

    int base = 0;

    for (int i = first; i < last; ++i) {

        const int input_len = h_input_length_buf_[i];  // input lenght for this iter

        if (state_->requests[i]->gen_cfg.output_logits == out_type) {

            auto& dst_buf = state_->requests[i]->outputs.at("logits").buffer();

            const int cache_len   = state_->sequences[i]->cache_len;
            const int history_len = state_->sequences[i]->tokens.size();

            // ----------H------I-------P-----------
            //      C        C      C         C

            // offset to the last token prompt
            const int offset = is_all ? 0 : state_->requests[i]->inputs.at("input_ids").shape(0) - 1;

            int diff = (history_len + offset) - cache_len;

            const int valid_len = input_len - std::max(0, (history_len + offset) - cache_len);

            // TM_LOG_ERROR("%d %d   %d %d  %d  %d %d",
            //              history_len,
            //              offset,
            //              cache_len,
            //              input_len,
            //              valid_len,
            //              std::max(0, diff),
            //              std::max(0, -diff));

            if (valid_len <= 0) {
                continue;
            }

            int src_base = base;

            if (is_all) {
                // Skip invalid tokens caused by cache miss
                src_base += std::max(0, (history_len + offset) - cache_len);
            }
            // Skip previous chunks
            int dst_base = std::max(0, cache_len - (history_len + offset));

            check_cuda_error(cudaMemcpy2DAsync(dst_buf.raw_data(dst_base * model_->vocab_size_),
                                               elem_size * model_->vocab_size_,
                                               src_buf.raw_data(src_base * model_->vocab_size_padded_),
                                               elem_size * model_->vocab_size_padded_,
                                               elem_size * model_->vocab_size_,
                                               valid_len,
                                               cudaMemcpyDefault,
                                               stream_));
        }

        base += is_all ? input_len : 1;
    }
}

void LlamaBatch::OutputLastHiddenState(const Tensor& hidden_states, int first, int last)
{
    const auto& src_buf   = hidden_states.buffer();
    const auto  data_type = src_buf.dtype();
    int         base      = 0;

    for (int i = first; i < last; ++i) {
        const int input_len = h_input_length_buf_[i];  // input lenght for this iter

        if (auto out_type = state_->requests[i]->gen_cfg.output_last_hidden_state) {

            const bool is_all = out_type == GenerationConfig::kAll;

            auto& dst_buf = state_->requests[i]->outputs.at("last_hidden_state").buffer();

            const int cache_len   = state_->sequences[i]->cache_len;
            const int history_len = state_->sequences[i]->tokens.size();

            // offset to the last prompt token
            const int offset = is_all ? 0 : state_->requests[i]->inputs.at("input_ids").shape(0) - 1;

            const int valid_len = input_len - std::max(0, (history_len + offset) - cache_len);

            // TM_LOG_ERROR("%d %d %d %d %d", history_len, offset, cache_len, input_len, valid_len);

            if (valid_len > 0) {
                // Skip invalid tokens caused by cache miss
                int src_base = std::max(0, (history_len + offset) - cache_len) + base;
                // Skip previous chunks
                int dst_base = std::max(0, cache_len - (history_len + offset));

                core::Copy(src_buf.raw_data(src_base * model_->hidden_units_),
                           byte_size(data_type, valid_len * model_->hidden_units_),
                           dst_buf.raw_data(dst_base * model_->hidden_units_));
            }
        }

        // hidden_states += input_len * model_->hidden_units_;
        base += input_len;
    }
}

void LlamaBatch::Finish(GenerationState& g, std::vector<Signal>& signals)
{
    NvtxScope scope("Finish");
    const int batch_size = state_->active_size;

    signals.reserve(batch_size);

    if (batch_size - g.partial) {
        FT_CHECK(g.step >= 0);

        // [s,b] -> [b,s] and skip padding in [context_len, max_context_len)
        invokeGatherOutput(state_->output_ids.data(),
                           token_ids_buf_.data(),
                           init_context_length_.data(),
                           g.max_init_ctx_len,
                           g.step,
                           session_len_,
                           batch_size - g.partial,
                           stream_);
        sync_check_cuda_error();
    }

    Copy(token_ids_buf_.slice((g.step - 1) * (batch_size - g.partial), -1), batch_size - g.partial, h_output_ids_);
    Copy(finished_buf_, batch_size, state_->h_finished);
    Copy(sequence_lengths_, batch_size, state_->h_context_length);

    bool output_logprobs = false;
    for (int i = 0; i < batch_size - g.partial; ++i) {
        if (state_->requests[i]->gen_cfg.output_logprobs) {
            output_logprobs = true;
            break;
        }
    }
    if (output_logprobs) {
        Copy(sampled_logprobs_, batch_size * kMaxLogProb, h_sampled_logprobs_);
        Copy(sampled_indexes_, batch_size * kMaxLogProb, h_sampled_indexes_);
        Copy(sampled_nums_, batch_size, h_sampled_nums_);
    }

    check_cuda_error(cudaStreamSynchronize(stream_));

    // invariant: context_length = sequence_length + 1, so that h_context_length include all (including the one just
    // generated) tokens
    for (int i = 0; i < batch_size; ++i) {
        ++state_->h_context_length[i];
    }

    // ! Only rank-0 writes to output
    if (tp_rank_ == 0 && output_logprobs) {
        NvtxScope scope("logprobs");
        float*    sampled_logprobs_ptr = h_sampled_logprobs_.data();
        uint32_t* sampled_indexes_ptr  = h_sampled_indexes_.data();
        uint32_t* sampled_nums_ptr     = h_sampled_nums_.data();
        for (int i = 0; i < batch_size - g.partial; ++i) {
            if (state_->requests[i] && state_->requests[i]->gen_cfg.output_logprobs) {
                auto logprob_vals    = state_->requests[i]->outputs.at("logprob_vals").data<float>();
                auto logprob_indexes = state_->requests[i]->outputs.at("logprob_indexes").data<int32_t>();
                auto logprob_nums    = state_->requests[i]->outputs.at("logprob_nums").data<int32_t>();

                int offset = state_->h_context_length[i] - state_->h_prompt_length[i] - 1;
                std::copy(sampled_logprobs_ptr,
                          sampled_logprobs_ptr + *sampled_nums_ptr,
                          logprob_vals + offset * kMaxLogProb);
                std::copy(sampled_indexes_ptr,
                          sampled_indexes_ptr + *sampled_nums_ptr,
                          logprob_indexes + offset * kMaxLogProb);
                *(logprob_nums + offset) = *sampled_nums_ptr;
            }
            sampled_logprobs_ptr += kMaxLogProb;
            sampled_indexes_ptr += kMaxLogProb;
            sampled_nums_ptr++;
        }
    }

    // ! Only rank-0 writes to output
    if (tp_rank_ == 0) {
        NvtxScope scope("output_ids");
        for (int i = 0; i < batch_size - g.partial; ++i) {
            if (auto& r = state_->requests[i]) {
                auto      output_ids  = r->output_ids.data();
                auto      output_len  = r->sequence_length.data();
                const int count       = state_->h_context_length[i];
                output_ids[count - 1] = h_output_ids_[i];
                *output_len           = count;
            }
        }
    }

    // Cache computed blocks to block trie
    sequence_manager_->CacheIfEnabled(state_->sequences, batch_size);

    if (debug_ && tp_rank_ == 0) {
        for (int i = 0; i < batch_size; ++i) {
            // ss << (i ? ", " : "") << "(" << state_->h_context_length[i] << "," << state_->h_finished[i] << ")";
            std::vector<int> tokens(state_->h_context_length[i]);
            core::Copy(state_->output_ids.data() + i * session_len_, tokens.size(), tokens.data());
            cudaStreamSynchronize(stream_);
            std::stringstream ss;
            for (const auto& t : tokens) {
                ss << " " << t;
            }
            TM_LOG_INFO("[Finish] slot %d, tokens [%s]", i, ss.str().c_str());
        }
    }

    {
        NvtxScope _("count and sync");
        bool      need_sync = false;
        for (int i = 0; i < batch_size - g.partial; ++i) {
            if (state_->h_finished[i]) {
                ++g.finished_count;
                if (!state_->requests[i]->session.end_flag) {
                    need_sync = true;
                }
            }
        }
        if (need_sync) {
            // Release updates on request output buffers to all ranks (`Interrupt` will use it)
            comm_.h_tp_group->Sync();
        }
    }

    {
        NvtxScope _("stream_and_completion_signal");
        for (int i = 0; i < batch_size - g.partial; ++i) {
            auto& r = state_->requests[i];
            if (state_->h_finished[i]) {
                // Interrupt finished sequences and move the request handle into the signal closure
                signals.push_back(Interrupt(i));
                // Interrupt should reset r
                FT_CHECK(!r);
            }
            else if (r->stream_output && tp_rank_ == 0) {
                const auto seq_len = *r->sequence_length.data();
                // Create signals by copying the request handles for non-finished streaming requests
                signals.push_back([this, r, seq_len] {  //
                    UpdateState(*r, Request::kOk, seq_len);
                });
            }
        }
    }

    if (g.finished_count) {
        // synchronize for interrupted sequences
        check_cuda_error(cudaStreamSynchronize(stream_));
    }

    if (g.partial) {
        const int i = batch_size - 1;
        // recover full context length of partial
        state_->h_context_length[i] = g.partial_context_legnth;
    }
}

auto LlamaBatch::Interrupt(int index, bool force_stop, bool force_end) -> Signal
{
    if (tp_rank_ == 0) {
        TM_LOG_INFO("[Interrupt] slot %d, request %lu, stop %d, end %d",
                    index,
                    (long)state_->requests[index]->id,
                    force_stop,
                    force_end);
    }

    if (debug_ && tp_rank_ == 0) {
        std::vector<int> tokens(state_->h_context_length[index]);
        core::Copy(state_->output_ids.data() + index * session_len_, tokens.size(), tokens.data());
        cudaStreamSynchronize(stream_);
        std::stringstream ss;
        for (const auto& t : tokens) {
            ss << " " << t;
        }
        TM_LOG_INFO("[Interrupt] slot %d, tokens [%s]", index, ss.str().c_str());
    }

    if (state_->requests[index]->session.end_flag || force_end) {
        // Sequence is ending this round or a stop request is issued to end it
        FT_CHECK(sequence_manager_->Erase(state_->requests[index]->id));
    }
    else {
        const int output_len = state_->h_context_length[index];
        auto&     seq        = *state_->sequences[index];

        // Update token IDs
        seq.tokens.resize(output_len);

        // output_ids is updated & synced in `Finish`
        const auto output_ids = state_->requests[index]->output_ids.data();
        std::copy_n(output_ids, output_len, seq.tokens.data());

        // Save random state in host memory
        seq.random_state.resize(sizeof(curandState_t));
        // This async copy must be synchronized by the caller
        core::Copy((curandState_t*)state_->curand_state.data() + index, 1, (curandState_t*)seq.random_state.data());

        // Set unlock flag for corresponding blocks, will be unlocked in the next `Materialize()`
        sequence_manager_->UpdateAndSetUnlock(seq);
    }

    state_->sequences[index] = nullptr;

    auto ec = std::exchange(state_->errors[index], Request::kOk);

    const auto len = *state_->requests[index]->sequence_length.data();
    // move the request handle into the signal
    return [this, len, force_stop, r = std::move(state_->requests[index])] {  //
        UpdateState(*r, force_stop ? Request::kCancel : Request::kFinish, len);
    };
}

<<<<<<< HEAD
template<typename T>
void LlamaBatch<T>::InternalThreadEntry() noexcept
=======
namespace {

struct RequestData {
    std::vector<std::shared_ptr<Request>> infer;  // incoming inference request
    std::vector<std::shared_ptr<Request>> kill;   // incoming kill request

    std::vector<int> cancel;  // canceled indices in current batch
    bool             abort;
};

}  // namespace

void LlamaBatch::InternalThreadEntry()
>>>>>>> 3c7c83cc
{
    // TM_LOG_INFO("[InternalThreadEntry] %d", (int)rank_);
    check_cuda_error(cudaSetDevice(device_id_));

    core::ContextGuard guard{context_->core_stream, context_->allocator};

    // Initialize `AnomalyHandler`
    AnomalyHandler::instance().Init(tp_rank_, model_->vocab_size_padded_, 0, max_batch_size_, stream_);

    GenerationState g{};

    while (1) {

        std::shared_ptr<RequestData> req;

        if (tp_rank_ == 0) {
            req = std::make_shared<RequestData>();
            {
                NvtxScope  _("pop");
                const int  free_slot_count = max_batch_size_ - state_->size + g.finished_count;
                const bool is_empty        = (free_slot_count == max_batch_size_);
                // Block if batch is empty AND no silbings are ready
                gateway_->pop(req->infer, req->kill, free_slot_count, is_empty, req->abort, dp_rank_);
            }
            // Mark reqs to the same session_id as invalid (which are dangerous to the engine)
            DisableInvalidRequests(req->infer, req->kill);
            FindCanceledIndices(req->cancel);
        }

        NvtxScope scope("mainloop");

        if (rank_ == 0 && shared_state_->mutex) {
            shared_state_->mutex->lock();
        }
        // 1. Wait while rank-0 is dequeueing
        // 2. Broadcast `ec` from rank-0
        // shared_state_->barrier->wait();
        // comm_.h_comm->Sync(comm_.h_comm_tp_group);

        Broadcast(comm_.h_tp_group, req, 0);

        if (req->abort) {
            TM_LOG_INFO("[InternalThreadEntry] stop requested.");
            break;
        }

        std::vector<Signal> signals;

        ProcessKillRequests(req->kill, signals);

        // Shared `priority` field will be assigned by rank-0
        ProcessInferRequests(req->infer, signals);

        // 1. Wait while shared `requests` is being used
        // 2. Broadcast modifcations from rank-0
        // comm_.h_comm->Sync(comm_.h_comm_tp_group);

        ProcessCancelRequests(req->cancel, signals);

        if (tp_rank_ == 0) {
            gateway_->notify(std::move(signals));
        }

        Initialize(g);

        const int n_active = AllReduce(comm_.h_dp_group, state_->active_size, comm::RedOp::kSum);

        if (n_active) {
            //
            Forward(g);

            Finish(g, signals);

            if (g.finished_count) {
                // Finished requests and corresponding output tensors will be released when notified
                // wait for all ranks to ensure no rank (except for output thread) will access related
                // resources
                comm_.h_tp_group->Sync();
            }

            if (tp_rank_ == 0) {
                gateway_->notify(std::move(signals));
            }
        }

        if (shared_state_->mutex) {
            check_cuda_error(cudaStreamSynchronize(stream_));
            shared_state_->barrier->wait();
            if (rank_ == 0) {
                // release the lock to external modules such as VL encoder
                shared_state_->mutex->unlock();
            }
        }
    }

    // barrier synchronization inside
    DestroyCommunicators();
}

void LlamaBatch::Start()
{
    TM_LOG_INFO("LlamaBatch<T>::Start()");
    internal_thread_ = std::thread([this] {
        try {
            InternalThreadEntry();
        }
        catch (const std::exception& e) {
            TM_LOG_ERROR("[Engine] %s", e.what());
            std::abort();
        }
    });
}

bool LlamaBatch::Forward(GenerationState& g)
{
    NvtxScope _("Forward");

    FT_CHECK(max_context_token_num_ >= max_batch_size_);

    const int active_size = state_->active_size;

    constexpr int kLogInterval = 10;
    if (tp_rank_ == 0 && (g.step - 1) % kLogInterval == 0) {
        TM_LOG_INFO("------------------------- step = %d -------------------------", g.step - 1);
    }

    int               pf_offset = -1;
    std::vector<int*> input_d_ptrs(active_size);

    for (int i = 0; i < active_size; ++i) {
        const auto& seq = *state_->sequences[i];
        // const int   missing = state_->h_context_length[i] - seq.cache_len;
        FT_CHECK(seq.input_length >= 1);
        h_input_length_buf_[i] = seq.input_length;
        input_d_ptrs[i]        = state_->output_ids.data() + i * session_len_ + seq.cache_len;
        if (seq.input_length > 1 && pf_offset < 0) {
            pf_offset = i;
        }
    }
    if (pf_offset < 0) {
        pf_offset = active_size;
    }

    // These buffers are only accessed when there are prefill workloads
    if (pf_offset != active_size) {
        Copy(state_->h_context_length, active_size, context_length_buf_);
        Copy(h_input_length_buf_, active_size, input_length_buf_);
    }

    // Find mini-batch offsets: input length > 1 ? prefill() : decode()
    // Constraints on mini-batches
    //   sum(Q) <= `max_forward_token_num` && sum(K) <= `max_context_token_num`
    std::vector<int> offsets{0};
    // initialize first mini-batch with decode tokens
    int sum_q = pf_offset;
    int sum_k = 0;  // only for prefill
    for (int i = pf_offset; i < active_size; ++i) {
        FT_CHECK(h_input_length_buf_[i] <= max_forward_token_num_);
        const int q = sum_q + h_input_length_buf_[i];
        const int k = sum_k + state_->h_context_length[i];
        if (q <= max_forward_token_num_ && k <= max_context_token_num_) {
            sum_q = q;
            sum_k = k;
        }
        else {
            offsets.push_back(i);
            sum_q = h_input_length_buf_[i];
            sum_k = state_->h_context_length[i];
        }
    }
    offsets.push_back(active_size);

    // Synchronize mini batch count with sync DP ranks
    int n_batches = AllReduce(comm_.h_dp_group, (int)offsets.size(), comm::RedOp::kMax);

    // Populate empty batches
    while (offsets.size() < n_batches) {
        offsets.push_back(offsets.back());
    }

    // forward on mini-batches
    for (int p = 0; p < (int)offsets.size() - 1; ++p) {
        const int first           = offsets[p];
        const int last            = offsets[p + 1];
        const int mini_batch_size = last - first;
        int*      input_ids       = input_ids_buf_.data();

        BatchedCopy batched_copy;
        int         sum_k = 0;
        for (int i = first; i < last; ++i) {
            input_ids = batched_copy.Add(input_d_ptrs[i], h_input_length_buf_[i], input_ids);
            if (h_input_length_buf_[i] > 1) {
                sum_k += state_->h_context_length[i];
            }
        }
        int sum_q = input_ids - input_ids_buf_.data();

        batched_copy.Submit(stream_);

        const int dc_batch_size = p ? 0 : pf_offset;
        const int pf_batch_size = mini_batch_size - dc_batch_size;

        if (tp_rank_ == 0) {
            if (pf_batch_size) {
                const auto max_q =
                    *std::max_element(h_input_length_buf_.data() + first, h_input_length_buf_.data() + last);
                const auto max_k =
                    *std::max_element(state_->h_context_length.data() + first, state_->h_context_length.data() + last);
                TM_LOG_INFO("[Forward] [%d, %d), dc=%d, pf=%d, sum_q=%d, sum_k=%d, max_q=%d, max_k=%d",
                            first,
                            last,
                            dc_batch_size,
                            pf_batch_size,
                            sum_q,
                            sum_k,
                            max_q,
                            max_k);
            }
        }

        // Synchronize batch token num with sync DP ranks
        auto local_token_nums = AllGather(comm_.h_dp_group, sum_q);
        auto global_token_num = std::accumulate(local_token_nums.begin(), local_token_nums.end(), 0);

        auto hidden_states = symm_hidden_states_buf_.slice(0, global_token_num);

        model_->Forward(input_ids_buf_.slice(0, sum_q),  // temp
                        hidden_states,                   // temp
                        decoder_output_buf_.slice(first, mini_batch_size),
                        block_ptrs_,
                        cu_block_counts_.slice(first, mini_batch_size + 1),
                        h_input_length_buf_.slice(first, mini_batch_size),
                        state_->h_context_length.slice(first, mini_batch_size),
                        rope_theta_.slice(first, mini_batch_size),
                        finished_buf_.slice(first, mini_batch_size),
                        Buffer(local_token_nums.data(), local_token_nums.size(), kCPU),
                        lora_mask_buf_,
                        dc_batch_size,
                        pf_batch_size,
                        state_->sequences.data() + first);

        ComputeAndOutputLogits(hidden_states, first, last);
        OutputLastHiddenState(hidden_states, first, last);
    }

    if (const auto bsz = active_size - g.partial; bsz > 0) {

        auto logits = model_->postDecodeEmbedding(decoder_output_buf_.slice(0, bsz), symm_logits_buf_.buffer());

        // AnomalyHandler::instance().FixLogits(logits.data<nv_bfloat16>(), bsz, 1);

        OutputLogits(logits, 0, bsz, GenerationConfig::kGeneration);

        TM_CHECK_GE(g.step, 0);

        if (!g.skip_init_sampling) {
            InitializeSampling(g);
        }

        bool output_logprobs = [&] {
            for (int i = 0; i < bsz; ++i) {
                if (state_->requests[i]->gen_cfg.output_logprobs) {
                    return true;
                }
            }
            return false;
        }();

        auto sampling_logits = sampling_logits_.slice(0, bsz);
        invokeCastFloat2D(logits, sampling_logits, stream_);
        sync_check_cuda_error();

        // stop-words & bad-words require the matched tokens to be contiguous, so item size > 1 is not supported
        model_->dynamicDecode(token_ids_buf_,
                              finished_buf_,
                              sequence_lengths_,
                              state_->curand_state,
                              sampling_logits,  // <- batch size indicator
                              seq_limit_len_,
                              init_context_length_,
                              state_->h_context_length,
                              state_->h_prompt_length,
                              output_logprobs ? sampled_logprobs_ : Buffer{},  // <- indicator
                              sampled_indexes_,
                              sampled_nums_,
                              g.step,
                              g.max_init_ctx_len);
    }

    std::fill(h_input_length_buf_.data(), h_input_length_buf_.data() + active_size, 0);

    // `SequenceManager` needs real-time value of cache length
    for (int i = 0; i < active_size; ++i) {
        FT_CHECK((bool)state_->requests[i]);
        FT_CHECK(state_->sequences[i]);
        state_->sequences[i]->cache_len += state_->sequences[i]->input_length;
    }

    AnomalyHandler::instance().Summarize([&](const int* is_anomaly, int batch_size) {
        for (int i = 0; i < batch_size; ++i) {
            if (is_anomaly[i]) {
                TM_LOG_WARNING("[Forward] Abnormal logits detected for request (%s)",
                               std::to_string(state_->sequences[i]->id).c_str());
                state_->errors[i] = Request::kFail;
            }
        }
    });
    AnomalyHandler::instance().Reset();

    if (debug_ && tp_rank_ == 0) {
        std::vector<int> curr(active_size);
        core::Copy(token_ids_buf_.data() + g.step * active_size, active_size, curr.data());
        cudaStreamSynchronize(stream_);
        std::stringstream scurr;
        for (int k = 0; k < curr.size(); ++k) {
            scurr << std::setw(10) << curr[k];
        }
        TM_LOG_INFO("[Forward] step = %d, [%s]", g.step - 1, scurr.str().c_str());
    }

    ////////////////////////////////////////////////
    /// ! increase the counters
    g.step += 1;

    return true;
}

namespace {

template<class First, class Last>
std::string Join(First first, Last last, const std::string& delim)
{
    if (first == last) {
        return {};
    }
    std::ostringstream oss;
    oss << *first++;
    while (first != last) {
        oss << delim << *first++;
    }
    return oss.str();
}

struct TuningContext {
    LlamaLinear& linear_;
    cudaStream_t stream_;
    TuningContext(LlamaLinear& linear, cudaStream_t stream): linear_{linear}, stream_{stream}
    {
        isTuning() = true;
        linear_.set_measure(true);
    }
    ~TuningContext()
    {
        linear_.set_measure(false);
        isTuning() = false;
    }
};

}  // namespace

<<<<<<< HEAD
template<class T>
void LlamaBatch<T>::tune() noexcept
=======
void LlamaBatch::Warmup()
>>>>>>> 3c7c83cc
{
    auto& linear = *context_->linear;
    if (auto str = std::getenv("TM_GEMM_IMPORT")) {
        std::ifstream ifs(str);
        const int     n_imported = linear.Import(ifs);
        if (tp_rank_ == 0) {
            TM_LOG_INFO("[Gemm2] %d records imported", n_imported);
        }
        return;
    }

    std::vector<int> bss = linear.GetTuningSeq();
    if (bss.empty()) {
        bss = gemm::GenerateTuningSequence(gemm::GetDefaultTuningGenerators());
    }

    // remove bs that is too large
    bss.erase(std::remove_if(bss.begin(), bss.end(), [&](auto x) { return x > max_forward_token_num_; }), bss.end());

    if (bss.empty() || bss.back() < max_forward_token_num_) {
        bss.push_back(max_forward_token_num_);
    }

    if (tp_rank_ == 0) {
        auto str = Join(bss.begin(), bss.end(), ", ");
        TM_LOG_INFO("[Gemm2] Tuning sequence: %s", str.c_str());
    }

    if (!bss.empty()) {
        const auto                         max_bs = *std::max_element(bss.begin(), bss.end());
        Buffer_<int>                       input_ids(max_bs, kCPU);
        Buffer_<int>                       input_ids_buf(max_bs, kDEVICE);
        std::mt19937                       g{};
        std::uniform_int_distribution<int> d{0, (int)model_->vocab_size_ - 1};
        for (auto& x : input_ids) {
            x = d(g);
        }
        Copy(input_ids, input_ids_buf);
        check_cuda_error(cudaStreamSynchronize(stream_));

        TuningContext context{linear, stream_};

        auto tick = std::chrono::steady_clock::now();

        /// NOTE: No explicit barrier can be used here as internal threads are waiting on it now
        for (auto token_num : bss) {
            if (tp_rank_ == 0) {
                TM_LOG_INFO("[Gemm2] %d", token_num);
            }

            int  input_length     = token_num;
            auto local_token_nums = AllGather(comm_.h_dp_group, token_num);

            const auto bsz = 1;

            // A single sequence containing `token_num` prefill tokens
            model_->Forward(input_ids_buf.slice(0, token_num),
                            symm_hidden_states_buf_.slice(0, token_num * param_.attn_dp_size),
                            decoder_output_buf_.slice(0, bsz),
                            block_ptrs_,
                            cu_block_counts_.slice(0, bsz + 1),
                            Buffer{&input_length, 1, kCPU},
                            Buffer{&input_length, 1, kCPU},
                            rope_theta_.slice(0, bsz),
                            finished_buf_.slice(0, bsz),
                            Buffer{local_token_nums.data(), (int)local_token_nums.size(), kCPU},
                            Buffer{},
                            0,
                            bsz,
                            nullptr);
        }

        auto tock = std::chrono::steady_clock::now();

        if (tp_rank_ == 0) {
            TM_LOG_INFO("[Gemm2] Tuning finished in %.2f seconds.",
                        std::chrono::duration<float, std::ratio<1, 1>>(tock - tick).count());
        }
    }

    // This will catch async errors during tuning
    check_cuda_error(cudaStreamSynchronize(stream_));

    // Only rank-0 exports the dispatch cache
    if (tp_rank_ == 0) {
        if (auto path = std::getenv("TM_GEMM_EXPORT")) {
            std::ofstream ofs(path);
            const auto    n_records = context_->linear->Export(ofs);
            TM_LOG_INFO("[Gemm2] %d records exported.", n_records);
        }
    }
}

void* LlamaBatch::SymmAlloc(size_t size, bool register_)
{
    if (auto& comm = model_->comm_->d_comm) {
        auto ptr = comm->Allocate(size);
        if (register_) {
            comm->Register(ptr, size);
        }
        return ptr;
    }
    else {
        return context_->allocator->allocate(size);
    }
}

void LlamaBatch::SymmFree(void* ptr, size_t size, bool deregister)
{
    if (!ptr) {
        return;
    }
    if (auto& comm = comm_.d_comm) {
        if (deregister) {
            comm->Deregister(ptr);
        }
        comm->Free(ptr);
    }
    else {
        context_->allocator->deallocate(ptr, size);
    }
}

void LlamaBatch::DestroyCommunicators()
{
    cudaStreamSynchronize(stream_);
    comm_.h_comm->Sync();

    FreeSymmBuffers();
    comm_.h_comm->Sync();

    // Destroy device communicator
    comm_.d_comm = {};

    cudaStreamSynchronize(stream_);
    comm_.h_comm->Sync();
}

}  // namespace turbomind<|MERGE_RESOLUTION|>--- conflicted
+++ resolved
@@ -1301,10 +1301,6 @@
     };
 }
 
-<<<<<<< HEAD
-template<typename T>
-void LlamaBatch<T>::InternalThreadEntry() noexcept
-=======
 namespace {
 
 struct RequestData {
@@ -1318,7 +1314,6 @@
 }  // namespace
 
 void LlamaBatch::InternalThreadEntry()
->>>>>>> 3c7c83cc
 {
     // TM_LOG_INFO("[InternalThreadEntry] %d", (int)rank_);
     check_cuda_error(cudaSetDevice(device_id_));
@@ -1679,12 +1674,7 @@
 
 }  // namespace
 
-<<<<<<< HEAD
-template<class T>
-void LlamaBatch<T>::tune() noexcept
-=======
 void LlamaBatch::Warmup()
->>>>>>> 3c7c83cc
 {
     auto& linear = *context_->linear;
     if (auto str = std::getenv("TM_GEMM_IMPORT")) {
