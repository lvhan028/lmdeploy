--- conflicted
+++ resolved
@@ -67,10 +67,9 @@
     add(outputs_, "sequence_length", data_type_v<int>, kCPU, 1);
 
     if (param.gen_cfg.output_logits) {
-<<<<<<< HEAD
         const int len =
             param.gen_cfg.output_logits == GenerationConfig::kAll ? max_in_out_len - param.session.step : max_out_len;
-        add(outputs_, "logits", data_type_, MEMORY_CPU, len, vocab_size_);
+        add(outputs_, "logits", data_type_, kCPU, len, vocab_size_);
         TM_LOG_INFO("[ModelRequest][forward] ID %llu, output_logits len %d", param.session.id, len);
     }
 
@@ -78,17 +77,8 @@
         const int len = param.gen_cfg.output_last_hidden_state == GenerationConfig::kAll ?
                             max_in_out_len - param.session.step :
                             max_out_len;
-        add(outputs_, "last_hidden_state", data_type_, MEMORY_CPU, len, hidden_dim_);
+        add(outputs_, "last_hidden_state", data_type_, kCPU, len, hidden_dim_);
         TM_LOG_INFO("[ModelRequest][forward] ID %llu, output_last_hidden_state len %d", param.session.id, len);
-=======
-        const int len = param.gen_cfg.output_logits == GenerationConfig::kAll ? max_in_out_len : max_out_len;
-        add(outputs_, "logits", data_type_, kCPU, len, vocab_size_);
-    }
-
-    if (param.gen_cfg.output_last_hidden_state) {
-        const int len = param.gen_cfg.output_last_hidden_state == GenerationConfig::kAll ? max_in_out_len : max_out_len;
-        add(outputs_, "last_hidden_state", data_type_, kCPU, len, hidden_dim_);
->>>>>>> d7e84560
     }
 
     if (param.gen_cfg.output_logprobs) {
