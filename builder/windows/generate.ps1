--- conflicted
+++ resolved
@@ -3,12 +3,5 @@
     -DCMAKE_INSTALL_PREFIX=install `
     -DBUILD_PY_FFI=ON `
     -DBUILD_MULTI_GPU=OFF `
-<<<<<<< HEAD
-    -DCMAKE_CUDA_FLAGS="-lineinfo" `
-    -DUSE_NVTX=ON `
-    -DBUILD_TEST="$env:BUILD_TEST" `
-    -DCMAKE_POLICY_VERSION_MINIMUM="3.5"
-=======
     -DUSE_NVTX=OFF `
-    -DBUILD_TEST="$env:BUILD_TEST"
->>>>>>> d7e84560
+    -DBUILD_TEST="$env:BUILD_TEST"