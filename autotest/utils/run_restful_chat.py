--- conflicted
+++ resolved
@@ -196,50 +196,6 @@
     return result, restful_log, msg
 
 
-<<<<<<< HEAD
-=======
-def interactive_test(config, case, case_info, model, url, worker_id: str = ''):
-    log_path = config.get('log_path')
-
-    interactive_log = os.path.join(log_path, 'interactive_' + model + worker_id + '_' + case + '.log')
-
-    result = True
-
-    file = open(interactive_log, 'w')
-
-    api_client = APIClient(url)
-    file.writelines('available_models:' + ','.join(api_client.available_models) + '\n')
-
-    # Randomly generate 6 characters and concatenate them into a string.
-    characters = string.digits
-    random_chars = ''.join(random.choice(characters) for i in range(6))
-
-    messages = []
-    msg = ''
-    for prompt_detail in case_info:
-        prompt = list(prompt_detail.keys())[0]
-        new_prompt = {'role': 'user', 'content': prompt}
-        messages.append(new_prompt)
-        file.writelines('prompt:' + prompt + '\n')
-
-        for output in api_client.chat_interactive_v1(prompt=prompt,
-                                                     interactive_mode=True,
-                                                     session_id=random_chars,
-                                                     top_k=1,
-                                                     request_output_len=256):
-            output_content = output.get('text')
-            file.writelines('output:' + output_content + '\n')
-
-            case_result, reason = assert_result(output_content, prompt_detail.values(), model)
-            file.writelines('result:' + str(case_result) + ',reason:' + reason + '\n')
-            if not case_result:
-                msg += reason
-            result = result & case_result
-    file.close()
-    return result, interactive_log, msg
-
-
->>>>>>> 2b0b44fb
 def health_check(url):
     try:
         api_client = APIClient(url)
