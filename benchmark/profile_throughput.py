# Copyright (c) OpenMMLab. All rights reserved.
import argparse
import asyncio
import json
import os
import random
from queue import Queue
from typing import List, Optional, Tuple, Union

import numpy as np
from tqdm import tqdm
from transformers import PreTrainedTokenizerBase

from lmdeploy.cli.utils import ArgumentHelper, DefaultsAndTypesHelpFormatter
from lmdeploy.messages import GenerationConfig, PytorchEngineConfig, TurbomindEngineConfig
from lmdeploy.profiler import Profiler, Session
from lmdeploy.tokenizer import DetokenizeState, Tokenizer
from lmdeploy.utils import get_logger

get_logger('lmdeploy').setLevel('ERROR')
os.environ['TM_LOG_LEVEL'] = 'ERROR'


def sample_sharegpt_requests(
    dataset_path: str,
    num_requests: int,
    tokenizer: PreTrainedTokenizerBase,
    fixed_output_len: Optional[int] = None,
) -> List[Tuple[str, int, int]]:
    if fixed_output_len is not None and fixed_output_len < 4:
        raise ValueError('output_len too small')
    # Load the dataset.
    with open(dataset_path) as f:
        dataset = json.load(f)
    # Filter out the conversations with less than 2 turns.
    dataset = [data for data in dataset if len(data['conversations']) >= 2]
    # Only keep the first two turns of each conversation.
    dataset = [(data['conversations'][0]['value'], data['conversations'][1]['value']) for data in dataset]

    # Shuffle the dataset.
    random.shuffle(dataset)

    # Filter out sequences that are too long or too short
    filtered_dataset: List[Tuple[str, int, int]] = []
    for i in range(len(dataset)):
        if len(filtered_dataset) == num_requests:
            break

        # Tokenize the prompts and completions.
        prompt = dataset[i][0]
        prompt_token_ids = tokenizer.encode(prompt)
        completion = dataset[i][1]
        completion_token_ids = tokenizer.encode(completion)
        prompt_len = len(prompt_token_ids)
        output_len = (len(completion_token_ids) if fixed_output_len is None else fixed_output_len)
        if prompt_len < 4 or output_len < 4:
            # Prune too short sequences.
            continue
        if prompt_len > 1024 or (prompt_len + output_len > 2048 and fixed_output_len is None):
            # Prune too long sequences.
            continue
        filtered_dataset.append((prompt, prompt_len, output_len))

    print(f'#Input tokens: {np.sum([x[1] for x in filtered_dataset])}')
    print(f'#Output tokens: {np.sum([x[2] for x in filtered_dataset])}')
    return filtered_dataset


def sample_random_requests(
    input_len: int,
    output_len: int,
    num_prompts: int,
    range_ratio: float,
    tokenizer: PreTrainedTokenizerBase,
    dataset_path: str,
) -> List[Tuple[str, int, int]]:

    input_lens = np.random.randint(
        max(int(input_len * range_ratio), 1),
        input_len + 1,
        size=num_prompts,
    )
    output_lens = np.random.randint(
        int(output_len * range_ratio),
        output_len + 1,
        size=num_prompts,
    )

    if True:
        # Sample token ids from ShareGPT and repeat/truncate them to
        # satisfy the input_lens

        # Load the dataset.
        with open(dataset_path) as f:
            dataset = json.load(f)
        # Filter out the conversations with less than 2 turns.
        dataset = [data for data in dataset if len(data['conversations']) >= 2]
        # Only keep the first two turns of each conversation.
        dataset = [(data['conversations'][0]['value'], data['conversations'][1]['value']) for data in dataset]
        # remove the empty prompt
        dataset = [(query, answer) for query, answer in dataset if len(query) > 0]

        # Shuffle the dataset.
        random.shuffle(dataset)

        # Filter out sequences that are too long or too short
        input_requests: List[Tuple[str, int, int]] = []
        for i in range(num_prompts):
            # Tokenize the prompts and completions.
            prompt = dataset[i][0]
            prompt_token_ids = tokenizer.encode(prompt)
            prompt_len = len(prompt_token_ids)

            if prompt_len > input_lens[i]:
                input_ids = prompt_token_ids[:input_lens[i]]
            else:
                ratio = (input_lens[i] + prompt_len - 1) // prompt_len
                input_ids = (prompt_token_ids * ratio)[:input_lens[i]]
            prompt = tokenizer.decode(input_ids)
            input_requests.append((prompt, int(input_lens[i]), int(output_lens[i])))
    else:
        # Sample token ids from random integers.
        # This can cause some NaN issues.
        offsets = np.random.randint(0, tokenizer.vocab_size, size=num_prompts)
        input_requests = []
        for i in range(num_prompts):
            prompt = tokenizer.decode([(offsets[i] + i + j) % tokenizer.vocab_size for j in range(input_lens[i])])
            input_requests.append((prompt, int(input_lens[i]), int(output_lens[i])))

    print(f'#Input tokens: {np.sum(input_lens)}')
    print(f'#Output tokens: {np.sum(output_lens)}')
    return input_requests


class Engine:

    def __init__(self, model_path: str, engine_config: Union[PytorchEngineConfig, TurbomindEngineConfig]):
        self.tokenizer = Tokenizer(model_path)
        if isinstance(engine_config, TurbomindEngineConfig):
            from lmdeploy.turbomind import TurboMind
            tm_model = TurboMind.from_pretrained(model_path, tokenizer=self.tokenizer, engine_config=engine_config)
            self.backend = 'turbomind'
        elif isinstance(engine_config, PytorchEngineConfig):
            from lmdeploy.pytorch.engine import Engine as PytorchEngine
            tm_model = PytorchEngine.from_pretrained(model_path, tokenizer=self.tokenizer, engine_config=engine_config)
            self.backend = 'pytorch'

        self.tm_model = tm_model
        self.pbar = None

<<<<<<< HEAD
    async def _inference(self, req_queue: Queue, temperature: float, top_p: float, top_k: int, stream_output: bool,
                         skip_tokenize: bool, skip_detokenize: bool):
=======
    async def _inference(self, req_queue: Queue, session_id: int, temperature: float, top_p: float, top_k: int,
                         stream_output: bool, skip_tokenize: bool, skip_detokenize: bool, concurrency: int):
>>>>>>> 2b0b44fb
        model_inst = self.tm_model.create_instance()
        sess: Session = None
        for prompt, _, output_seqlen, cancel_after, sess in iter(req_queue.get_nowait, None):

            sess.tick(0)

            if skip_tokenize:
                input_ids = prompt
            else:
                input_ids = self.tokenizer(prompt).input_ids

            state = DetokenizeState(len(input_ids))

            prev_len = 0
            token_ids = input_ids.copy()

            generator = model_inst.async_stream_infer(sess.id,
                                                      input_ids=input_ids,
                                                      gen_config=GenerationConfig(max_new_tokens=output_seqlen,
                                                                                  temperature=temperature,
                                                                                  top_p=top_p,
                                                                                  top_k=top_k,
                                                                                  ignore_eos=True),
                                                      stream_output=stream_output)
            try:
                async for outputs in generator:
                    n_token = outputs.num_token
                    if n_token > prev_len:
                        token_ids += outputs.token_ids[prev_len - n_token:]
                        if not skip_detokenize:
                            _, state = self.tokenizer.detokenize_incrementally(token_ids, state)
                        sess.tick(n_token)
                        prev_len = n_token
                        if n_token > cancel_after:
                            break
                sess.finish(Session.SUCCESS)
            finally:
                await generator.aclose()

            # for pytorch engine to restart a session
<<<<<<< HEAD
            if isinstance(model_inst, EngineInstance):
                await model_inst.async_end(sess.id)
=======
            if self.backend == 'pytorch':
                await model_inst.async_end(session_id)
>>>>>>> 2b0b44fb

            self.pbar.update(1)
            session_id += concurrency

    def process_request(self, requests, profiler: Profiler, concurrency, temperature, top_p, top_k, stream_output,
                        skip_tokenize, skip_detokenize, cancel_rate):
        req_queue = Queue()

        # feed request to q
        for prompt, input_len, output_len in requests:
            cancel_after = output_len + 1
            if cancel_rate > 0:
                if random.random() < cancel_rate:
                    cancel_after = random.randint(0, cancel_after)
            sess = profiler.new_session(input_len, output_len)
            req = [prompt, input_len, output_len, cancel_after, sess]
            if skip_tokenize:
                req[0] = self.tokenizer.encode(prompt)
            req_queue.put(req)
        for i in range(concurrency):
            req_queue.put(None)

        # start threads
        tasks = []
        for i in range(concurrency):
<<<<<<< HEAD
            task = self._inference(req_queue, temperature, top_p, top_k, stream_output, skip_tokenize, skip_detokenize)
=======
            task = self._inference(req_queue, i, temperature, top_p, top_k, stream_output, skip_tokenize,
                                   skip_detokenize, concurrency)
>>>>>>> 2b0b44fb
            tasks.append(task)

        async def _gather_tasks(tasks):
            return await asyncio.gather(*tasks)

        self.pbar = tqdm(total=len(requests))

        event_loop = asyncio.new_event_loop()
        asyncio.set_event_loop(event_loop)

        profiler.start()

        asyncio.run(_gather_tasks(tasks))

        profiler.finish()

        self.pbar.close()


def parse_args():
    parser = argparse.ArgumentParser(description='Benchmark the request throughput of lmdeploy '
                                     'in localhost',
                                     formatter_class=DefaultsAndTypesHelpFormatter)
    parser.add_argument('dataset', type=str, help='the path dataset')
    parser.add_argument('model_path',
                        type=str,
                        help='the path of the model in localhost or '
                        'the repo_id of the model in huggingface.co')
    parser.add_argument('-c',
                        '--concurrency',
                        type=int,
                        help='Number of working threads to process the sampled prompts',
                        default=256)
    parser.add_argument('-n', '--num-prompts', type=int, help='Number of prompts to process', default=5000)
    parser.add_argument('--no-stream-output', action='store_true', help='Use stream output')
    parser.add_argument('--skip-tokenize', action='store_true', help='Pre-tokenize input prompts before starting')
    parser.add_argument('--skip-detokenize', action='store_true', help='Skip detokenizing output tokens')
    parser.add_argument('--cancel-rate', type=float, help='Possibility of a request being canceled', default=0)
    parser.add_argument('--use-uvloop', action='store_true')
    parser.add_argument('--csv', type=str, help='Where to save the result.', default='./profile_throughput.csv')
    parser.add_argument('--seed', type=int, default=0, help='Seed used in sampling prompts from dataset')
    parser.add_argument('--distributed-executor-backend',
                        type=str,
                        default=None,
                        choices=['uni', 'mp', 'ray'],
                        help='backend of executor backend')
    parser.add_argument('--dataset-name',
                        type=str,
                        default='sharegpt',
                        choices=['sharegpt', 'random'],
                        help='Name of the dataset to benchmark on.')
    parser.add_argument(
        '--sharegpt-output-len',
        type=int,
        default=None,
        help='Output length for each request. Overrides the output length '
        'from the ShareGPT dataset.',
    )
    parser.add_argument(
        '--random-input-len',
        type=int,
        help='Number of input tokens per request, used only for random '
        'dataset.',
    )
    parser.add_argument(
        '--random-output-len',
        type=int,
        help='Number of output tokens per request, used only for random '
        'dataset.',
    )
    parser.add_argument(
        '--random-range-ratio',
        type=float,
        default=0.0,
        help='Range of sampled ratio of input/output length, '
        'used only for random dataset.',
    )
    # other args
    ArgumentHelper.top_p(parser)
    ArgumentHelper.temperature(parser)
    ArgumentHelper.top_k(parser)
    ArgumentHelper.backend(parser)

    # pytorch engine args
    pt_group = parser.add_argument_group('PyTorch engine arguments')
    ArgumentHelper.eager_mode(pt_group)

    tp_act = ArgumentHelper.tp(pt_group)
    cache_count_act = ArgumentHelper.cache_max_entry_count(pt_group)
    cache_block_seq_len_act = ArgumentHelper.cache_block_seq_len(pt_group)
    prefix_caching_act = ArgumentHelper.disable_prefix_caching(pt_group)
    quant_policy_act = ArgumentHelper.quant_policy(pt_group, default=0)
    dtype_act = ArgumentHelper.dtype(pt_group)

    # turbomind engine args
    tb_group = parser.add_argument_group('TurboMind engine argument')
    tb_group._group_actions.append(tp_act)
    tb_group._group_actions.append(cache_count_act)
    tb_group._group_actions.append(cache_block_seq_len_act)
    tb_group._group_actions.append(prefix_caching_act)
    tb_group._group_actions.append(quant_policy_act)
    tb_group._group_actions.append(dtype_act)

    ArgumentHelper.dp(tb_group)
    ArgumentHelper.model_format(tb_group, default='hf')
    ArgumentHelper.num_tokens_per_iter(tb_group)
    ArgumentHelper.max_prefill_iters(tb_group)
    ArgumentHelper.communicator(tb_group)

    args = parser.parse_args()
    return args


def main():
    args = parse_args()
    random.seed(args.seed)
    if args.backend == 'turbomind':
        engine_config = TurbomindEngineConfig(
            max_batch_size=args.concurrency // args.dp,
            tp=args.tp,
            dp=args.dp,
            cache_max_entry_count=args.cache_max_entry_count,
            cache_block_seq_len=args.cache_block_seq_len,
            model_format=args.model_format,
            quant_policy=args.quant_policy,
            num_tokens_per_iter=args.num_tokens_per_iter,
            max_prefill_iters=args.max_prefill_iters,
            enable_prefix_caching=not args.disable_prefix_caching,
            dtype=args.dtype,
            communicator=args.communicator,
        )
    elif args.backend == 'pytorch':
        engine_config = PytorchEngineConfig(
            cache_max_entry_count=args.cache_max_entry_count,
            block_size=args.cache_block_seq_len,
            max_batch_size=args.concurrency,
            tp=args.tp,
            eager_mode=args.eager_mode,
            enable_prefix_caching=not args.disable_prefix_caching,
            quant_policy=args.quant_policy,
            dtype=args.dtype,
            distributed_executor_backend=args.distributed_executor_backend,
        )

    if args.use_uvloop:
        import uvloop
        asyncio.set_event_loop_policy(uvloop.EventLoopPolicy())

    engine = Engine(args.model_path, engine_config)

    if args.dataset_name == 'sharegpt':
        assert args.random_input_len is None and args.random_output_len is None
        requests = sample_sharegpt_requests(
            dataset_path=args.dataset,
            num_requests=args.num_prompts,
            tokenizer=engine.tokenizer.model.model,
            fixed_output_len=args.sharegpt_output_len,
        )
    elif args.dataset_name == 'random':
        assert args.random_input_len is not None and \
            args.random_output_len is not None
        requests = sample_random_requests(
            input_len=args.random_input_len,
            output_len=args.random_output_len,
            num_prompts=args.num_prompts,
            range_ratio=args.random_range_ratio,
            tokenizer=engine.tokenizer.model.model,
            dataset_path=args.dataset,
        )
    else:
        raise ValueError(f'Unknown dataset: {args.dataset_name}')

    stream_output = not args.no_stream_output

    profiler = Profiler(stream_output, [50, 75, 95, 99])

    engine.process_request(requests,
                           profiler,
                           temperature=args.temperature,
                           top_p=args.top_p,
                           top_k=args.top_k,
                           concurrency=args.concurrency if args.concurrency < args.num_prompts else args.num_prompts,
                           stream_output=not args.no_stream_output,
                           skip_tokenize=args.skip_tokenize,
                           skip_detokenize=args.skip_detokenize,
                           cancel_rate=args.cancel_rate)

    hyperparams = [('Concurrency', args.concurrency), ('Cancel rate', args.cancel_rate),
                   ('Stream output', str(stream_output).lower()), ('Skip tokenize', str(args.skip_tokenize).lower()),
                   ('Skip detokenize', str(args.skip_detokenize).lower())]
    profiler.compute_metrics()
    profiler.summarize(title='Profile Throughput', hyperparams=hyperparams)
    if args.csv:
        profiler.save_csv(args.csv, (
            ('backend', args.backend),
            ('bs', args.concurrency),
            ('dataset_name', args.dataset_name),
            ('sharegpt_output_len', args.sharegpt_output_len),
            ('random_input_len', args.random_input_len),
            ('random_output_len', args.random_output_len),
            ('random_range_ratio', args.random_range_ratio),
            ('num_prompts', args.num_prompts),
        ))


if __name__ == '__main__':
    main()<|MERGE_RESOLUTION|>--- conflicted
+++ resolved
@@ -148,13 +148,8 @@
         self.tm_model = tm_model
         self.pbar = None
 
-<<<<<<< HEAD
-    async def _inference(self, req_queue: Queue, temperature: float, top_p: float, top_k: int, stream_output: bool,
-                         skip_tokenize: bool, skip_detokenize: bool):
-=======
     async def _inference(self, req_queue: Queue, session_id: int, temperature: float, top_p: float, top_k: int,
                          stream_output: bool, skip_tokenize: bool, skip_detokenize: bool, concurrency: int):
->>>>>>> 2b0b44fb
         model_inst = self.tm_model.create_instance()
         sess: Session = None
         for prompt, _, output_seqlen, cancel_after, sess in iter(req_queue.get_nowait, None):
@@ -195,13 +190,8 @@
                 await generator.aclose()
 
             # for pytorch engine to restart a session
-<<<<<<< HEAD
-            if isinstance(model_inst, EngineInstance):
-                await model_inst.async_end(sess.id)
-=======
             if self.backend == 'pytorch':
                 await model_inst.async_end(session_id)
->>>>>>> 2b0b44fb
 
             self.pbar.update(1)
             session_id += concurrency
@@ -227,12 +217,8 @@
         # start threads
         tasks = []
         for i in range(concurrency):
-<<<<<<< HEAD
-            task = self._inference(req_queue, temperature, top_p, top_k, stream_output, skip_tokenize, skip_detokenize)
-=======
             task = self._inference(req_queue, i, temperature, top_p, top_k, stream_output, skip_tokenize,
                                    skip_detokenize, concurrency)
->>>>>>> 2b0b44fb
             tasks.append(task)
 
         async def _gather_tasks(tasks):
