# Supported Models

The following tables detail the models supported by LMDeploy's TurboMind engine and PyTorch engine across different platforms.

## TurboMind on CUDA Platform

|         Model         |      Size      | Type | FP16/BF16 | KV INT8 | KV INT4 | W4A16 |
| :-------------------: | :------------: | :--: | :-------: | :-----: | :-----: | :---: |
|         Llama         |    7B - 65B    | LLM  |    Yes    |   Yes   |   Yes   |  Yes  |
|        Llama2         |    7B - 70B    | LLM  |    Yes    |   Yes   |   Yes   |  Yes  |
|        Llama3         |    8B, 70B     | LLM  |    Yes    |   Yes   |   Yes   |  Yes  |
|       Llama3.1        |    8B, 70B     | LLM  |    Yes    |   Yes   |   Yes   |  Yes  |
|       Llama3.2        |     1B, 3B     | LLM  |    Yes    |   Yes   |   Yes   |  Yes  |
|       InternLM        |    7B - 20B    | LLM  |    Yes    |   Yes   |   Yes   |  Yes  |
|       InternLM2       |    7B - 20B    | LLM  |    Yes    |   Yes   |   Yes   |  Yes  |
|      InternLM2.5      |       7B       | LLM  |    Yes    |   Yes   |   Yes   |  Yes  |
|  InternLM-XComposer2  |  7B, 4khd-7B   | MLLM |    Yes    |   Yes   |   Yes   |  Yes  |
| InternLM-XComposer2.5 |       7B       | MLLM |    Yes    |   Yes   |   Yes   |  Yes  |
|         Qwen          |   1.8B - 72B   | LLM  |    Yes    |   Yes   |   Yes   |  Yes  |
|        Qwen1.5        |  1.8B - 110B   | LLM  |    Yes    |   Yes   |   Yes   |  Yes  |
|         Qwen2         |   0.5B - 72B   | LLM  |    Yes    |   Yes   |   Yes   |  Yes  |
|       Qwen2-MoE       |    57BA14B     | LLM  |    Yes    |   Yes   |   Yes   |  Yes  |
|        Qwen2.5        |   0.5B - 72B   | LLM  |    Yes    |   Yes   |   Yes   |  Yes  |
|        Mistral        |       7B       | LLM  |    Yes    |   Yes   |   Yes   |  No   |
|        Mixtral        |  8x7B, 8x22B   | LLM  |    Yes    |   Yes   |   Yes   |  Yes  |
|      DeepSeek-V2      |   16B, 236B    | LLM  |    Yes    |   Yes   |   Yes   |  No   |
|        Qwen-VL        |       7B       | MLLM |    Yes    |   Yes   |   Yes   |  Yes  |
|      DeepSeek-VL      |       7B       | MLLM |    Yes    |   Yes   |   Yes   |  Yes  |
|       Baichuan        |       7B       | LLM  |    Yes    |   Yes   |   Yes   |  Yes  |
|       Baichuan2       |       7B       | LLM  |    Yes    |   Yes   |   Yes   |  Yes  |
|      Code Llama       |    7B - 34B    | LLM  |    Yes    |   Yes   |   Yes   |  No   |
|          YI           |    6B - 34B    | LLM  |    Yes    |   Yes   |   Yes   |  Yes  |
|    LLaVA(1.5,1.6)     |    7B - 34B    | MLLM |    Yes    |   Yes   |   Yes   |  Yes  |
|       InternVL        |  v1.1 - v1.5   | MLLM |    Yes    |   Yes   |   Yes   |  Yes  |
|       InternVL2       | 1-2B, 8B - 76B | MLLM |    Yes    |   Yes   |   Yes   |  Yes  |
|        ChemVLM        |    8B - 26B    | MLLM |    Yes    |   Yes   |   Yes   |  Yes  |
| MiniCPM-Llama3-V-2_5  |       -        | MLLM |    Yes    |   Yes   |   Yes   |  Yes  |
|     MiniCPM-V-2_6     |       -        | MLLM |    Yes    |   Yes   |   Yes   |  Yes  |
|    MiniGeminiLlama    |       7B       | MLLM |    Yes    |    -    |    -    |  Yes  |
|         GLM4          |       9B       | LLM  |    Yes    |   Yes   |   Yes   |  Yes  |
|       CodeGeeX4       |       9B       | LLM  |    Yes    |   Yes   |   Yes   |   -   |
|         Molmo         |    7B-D,72B    | MLLM |    Yes    |   Yes   |   Yes   |  No   |

"-" means not verified yet.

```{note}
The TurboMind engine doesn't support window attention. Therefore, for models that have applied window attention and have the corresponding switch "use_sliding_window" enabled, such as Mistral, Qwen1.5 and etc., please choose the PyTorch engine for inference.

```

## PyTorchEngine on CUDA Platform

|     Model      |    Size     | Type | FP16/BF16 | KV INT8 | KV INT4 | W8A8 | W4A16 |
| :------------: | :---------: | :--: | :-------: | :-----: | :-----: | :--: | :---: |
|     Llama      |  7B - 65B   | LLM  |    Yes    |   Yes   |   Yes   | Yes  |  Yes  |
|     Llama2     |  7B - 70B   | LLM  |    Yes    |   Yes   |   Yes   | Yes  |  Yes  |
|     Llama3     |   8B, 70B   | LLM  |    Yes    |   Yes   |   Yes   | Yes  |  Yes  |
|    Llama3.1    |   8B, 70B   | LLM  |    Yes    |   Yes   |   Yes   | Yes  |  Yes  |
|    Llama3.2    |   1B, 3B    | LLM  |    Yes    |   Yes   |   Yes   | Yes  |  Yes  |
|  Llama3.2-VL   |  11B, 90B   | MLLM |    Yes    |   Yes   |   Yes   |  -   |   -   |
|    InternLM    |  7B - 20B   | LLM  |    Yes    |   Yes   |   Yes   | Yes  |  Yes  |
|   InternLM2    |  7B - 20B   | LLM  |    Yes    |   Yes   |   Yes   | Yes  |  Yes  |
|  InternLM2.5   |     7B      | LLM  |    Yes    |   Yes   |   Yes   | Yes  |  Yes  |
|   Baichuan2    |     7B      | LLM  |    Yes    |   Yes   |   Yes   | Yes  |  No   |
|   Baichuan2    |     13B     | LLM  |    Yes    |   Yes   |   Yes   |  No  |  No   |
|    ChatGLM2    |     6B      | LLM  |    Yes    |   Yes   |   Yes   |  No  |  No   |
|     Falcon     |  7B - 180B  | LLM  |    Yes    |   Yes   |   Yes   |  No  |  No   |
|       YI       |  6B - 34B   | LLM  |    Yes    |   Yes   |   Yes   | Yes  |  Yes  |
|    Mistral     |     7B      | LLM  |    Yes    |   Yes   |   Yes   | Yes  |  Yes  |
|    Mixtral     | 8x7B, 8x22B | LLM  |    Yes    |   Yes   |   Yes   |  No  |  No   |
|      QWen      | 1.8B - 72B  | LLM  |    Yes    |   Yes   |   Yes   | Yes  |  Yes  |
|    QWen1.5     | 0.5B - 110B | LLM  |    Yes    |   Yes   |   Yes   | Yes  |  Yes  |
|  QWen1.5-MoE   |    A2.7B    | LLM  |    Yes    |   Yes   |   Yes   |  No  |  No   |
<<<<<<< HEAD
|     QWen2      | 0.5B - 72B  | LLM  |    Yes    |   Yes   |   No    |  No  |  Yes  |
|    Qwen2.5     | 0.5B - 72B  | LLM  |    Yes    |   Yes   |   Yes   |  No  |  Yes  |
=======
|     QWen2      | 0.5B - 72B  | LLM  |    Yes    |   Yes   |   No    | Yes  |  Yes  |
>>>>>>> 69a4306d
|    QWen2-VL    |   2B, 7B    | MLLM |    Yes    |   Yes   |   No    |  No  |  No   |
|  DeepSeek-MoE  |     16B     | LLM  |    Yes    |   No    |   No    |  No  |  No   |
|  DeepSeek-V2   |  16B, 236B  | LLM  |    Yes    |   No    |   No    |  No  |  No   |
|    MiniCPM3    |     4B      | LLM  |    Yes    |   Yes   |   Yes   |  No  |  No   |
| MiniCPM-V-2_6  |     8B      | LLM  |    Yes    |   No    |   No    | Yes  |  Yes  |
|     Gemma      |    2B-7B    | LLM  |    Yes    |   Yes   |   Yes   |  No  |  No   |
|      Dbrx      |    132B     | LLM  |    Yes    |   Yes   |   Yes   |  No  |  No   |
|   StarCoder2   |   3B-15B    | LLM  |    Yes    |   Yes   |   Yes   |  No  |  No   |
|   Phi-3-mini   |    3.8B     | LLM  |    Yes    |   Yes   |   Yes   | Yes  |  Yes  |
|  Phi-3-vision  |    4.2B     | MLLM |    Yes    |   Yes   |   Yes   |  -   |   -   |
|  CogVLM-Chat   |     17B     | MLLM |    Yes    |   Yes   |   Yes   |  -   |   -   |
|  CogVLM2-Chat  |     19B     | MLLM |    Yes    |   Yes   |   Yes   |  -   |   -   |
| LLaVA(1.5,1.6) |   7B-34B    | MLLM |    Yes    |   Yes   |   Yes   |  -   |   -   |
| InternVL(v1.5) |   2B-26B    | MLLM |    Yes    |   Yes   |   Yes   | Yes  |  Yes  |
|   InternVL2    |   1B-40B    | MLLM |    Yes    |   Yes   |   Yes   |  -   |   -   |
| Mono-InternVL  |     2B      | MLLM |   Yes\*   |   Yes   |   Yes   |  -   |   -   |
|    ChemVLM     |   8B-26B    | MLLM |    Yes    |   Yes   |   No    |  -   |   -   |
|     Gemma2     |   9B-27B    | LLM  |    Yes    |   Yes   |   Yes   |  -   |   -   |
|      GLM4      |     9B      | LLM  |    Yes    |   Yes   |   Yes   |  No  |  No   |
|     GLM-4V     |     9B      | MLLM |    Yes    |   Yes   |   Yes   |  No  |  No   |
|   CodeGeeX4    |     9B      | LLM  |    Yes    |   Yes   |   Yes   |  -   |   -   |
|  Phi-3.5-mini  |    3.8B     | LLM  |    Yes    |   Yes   |   No    |  -   |   -   |
|  Phi-3.5-MoE   |   16x3.8B   | LLM  |    Yes    |   Yes   |   No    |  -   |   -   |
| Phi-3.5-vision |    4.2B     | MLLM |    Yes    |   Yes   |   No    |  -   |   -   |

```{note}
* Currently Mono-InternVL does not support FP16 due to numerical instability. Please use BF16 instead.
```

## PyTorchEngine on Huawei Ascend Platform

|     Model      |   Size   | Type | FP16/BF16(eager) | FP16/BF16(graph) | W4A16(eager) |
| :------------: | :------: | :--: | :--------------: | :--------------: | :----------: |
|     Llama2     | 7B - 70B | LLM  |       Yes        |       Yes        |     Yes      |
|     Llama3     |    8B    | LLM  |       Yes        |       Yes        |     Yes      |
|    Llama3.1    |    8B    | LLM  |       Yes        |       Yes        |     Yes      |
|   InternLM2    | 7B - 20B | LLM  |       Yes        |       Yes        |     Yes      |
|  InternLM2.5   | 7B - 20B | LLM  |       Yes        |       Yes        |     Yes      |
|    Mixtral     |   8x7B   | LLM  |       Yes        |       Yes        |      No      |
|  QWen1.5-MoE   |  A2.7B   | LLM  |       Yes        |        -         |      No      |
|   QWen2(.5)    |    7B    | LLM  |       Yes        |       Yes        |      No      |
|   QWen2-MoE    | A14.57B  | LLM  |       Yes        |        -         |      No      |
| InternVL(v1.5) |  2B-26B  | MLLM |       Yes        |        -         |     Yes      |
|   InternVL2    |  1B-40B  | MLLM |       Yes        |       Yes        |     Yes      |
|  CogVLM2-chat  |   19B    | MLLM |       Yes        |        No        |      -       |
|     GLM4V      |    9B    | MLLM |       Yes        |        No        |      -       |<|MERGE_RESOLUTION|>--- conflicted
+++ resolved
@@ -71,12 +71,8 @@
 |      QWen      | 1.8B - 72B  | LLM  |    Yes    |   Yes   |   Yes   | Yes  |  Yes  |
 |    QWen1.5     | 0.5B - 110B | LLM  |    Yes    |   Yes   |   Yes   | Yes  |  Yes  |
 |  QWen1.5-MoE   |    A2.7B    | LLM  |    Yes    |   Yes   |   Yes   |  No  |  No   |
-<<<<<<< HEAD
-|     QWen2      | 0.5B - 72B  | LLM  |    Yes    |   Yes   |   No    |  No  |  Yes  |
-|    Qwen2.5     | 0.5B - 72B  | LLM  |    Yes    |   Yes   |   Yes   |  No  |  Yes  |
-=======
 |     QWen2      | 0.5B - 72B  | LLM  |    Yes    |   Yes   |   No    | Yes  |  Yes  |
->>>>>>> 69a4306d
+|    Qwen2.5     | 0.5B - 72B  | LLM  |    Yes    |   Yes   |   No    | Yes  |  Yes  |
 |    QWen2-VL    |   2B, 7B    | MLLM |    Yes    |   Yes   |   No    |  No  |  No   |
 |  DeepSeek-MoE  |     16B     | LLM  |    Yes    |   No    |   No    |  No  |  No   |
 |  DeepSeek-V2   |  16B, 236B  | LLM  |    Yes    |   No    |   No    |  No  |  No   |
