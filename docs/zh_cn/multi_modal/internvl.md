<<<<<<< HEAD
# internvl

## 简介

InternVL2 是由OpenGVLab开源的一个强大的开源视觉语言模型（VLM）. LMDeploy 在PyTorch后端以及TurboMind 后端均支持 InternVL2 系列模型 [OpenGVLab/InternVL2](https://huggingface.co/collections/OpenGVLab/internvl-20-667d3961ab5eb12c7ed1463e) , 这里以 InternVL2-26B 模型[OpenGVLab/InternVL2-26B](https://huggingface.co/OpenGVLab/InternVL2-26B)为例来说明如何使用通lmdeploy框架部署InternVL系列模型；

### 环境配置及镜像构建

安装docker以及docker-compose以及[compose-gpu-support](https://docs.docker.com/compose/gpu-support/),并确保您的宿主机cuda版本，若宿主机的cuda大版本为cuda11，请确保其高于11.8；若宿主机的cuda大版本为cuda12，请确保其高于12.2；若镜像内的cuda版本高于宿主机的cuda版本，镜像内的Pytorch将无法使用；完成环境配置后，在lmdeploy项目根目录执行：

```shell
#build the base image,it only use to base LLM
docker build -t openmmlab/lmdeploy:latest-cu12 . -f ./docker/Dockerfile
#build the internvl need image,it can be use to VLM like intervl2
docker build -t openmmlab/lmdeploy:latest-internvl-cu12 . -f ./docker/InternVL_Dockerfile
```

### 启动

完成镜像构建后，在lmdeploy项目根目录创建docker-compose.yml配置文件;其中环境变量CUDA_VISIBLE_DEVICES可以控制用宿主机上的哪些gpu，--tp参数可以控制使用几块gpu

```yaml
version: '3.5'

services:
  lmdeploy:
    container_name: lmdeploy
    image: openmmlab/lmdeploy:latest-internvl-cu12
    ports:
      - "23333:23333"
    environment:
      HUGGING_FACE_HUB_TOKEN: <secret>
      CUDA_VISIBLE_DEVICES: 0,1,2,3
    volumes:
      #- ~/.cache/huggingface:/root/.cache/huggingface
      - ./root:/root
    stdin_open: true
    tty: true
    ipc: host #for nccl,it is necessary
    command: lmdeploy serve api_server OpenGVLab/InternVL2-26B  --server-name 0.0.0.0 --server-port 23333  --tp 4 --model-name internvl2-internlm2 --cache-max-entry-count 0.5
    deploy:
      resources:
        reservations:
          devices:
            - driver: nvidia
              count: "all"
              capabilities: [gpu]

```

执行启动命令

```shell
docker-compose up -d
```

执行docker logs -f lmdeploy看到以下日志，表明启动成功

```shell
Fetching 33 files: 100%|█████████████████████████████████████████████████████████████████| 33/33 [00:00<00:00, 102908.57it/s]
[WARNING] gemm_config.in is not found; using default GEMM algo
[WARNING] gemm_config.in is not found; using default GEMM algo
[WARNING] gemm_config.in is not found; using default GEMM algo
[WARNING] gemm_config.in is not found; using default GEMM algo
HINT:    Please open http://0.0.0.0:23333 in a browser for detailed api usage!!!
HINT:    Please open http://0.0.0.0:23333 in a browser for detailed api usage!!!
HINT:    Please open http://0.0.0.0:23333 in a browser for detailed api usage!!!
INFO:     Started server process [2439]
INFO:     Waiting for application startup.
INFO:     Application startup complete.
INFO:     Uvicorn running on http://0.0.0.0:23333 (Press CTRL+C to quit)
```

### 测试

可以通过以下python脚本进行问答，以测试internVL2多模态模型的部署情况

```python
import asyncio
from openai import OpenAI

async def main():
    client = OpenAI(api_key='YOUR_API_KEY',
                         base_url='http://0.0.0.0:23333/v1')
    model_cards = await client.models.list()._get_page()
    response = await client.chat.completions.create(
        model=model_cards.data[0].id,
        messages=[
            {
                'role': 'system',
                'content': 'You are a helpful assistant.'
            },
            {
                'role': 'user',
                #'content': ' provide three suggestions about time management'
                #'content': '请列出广州10个适合带女生去购物的地方'
                'content':[
                {"type": "text", "text": "画面中的人物穿的是什么服饰？"},
                {
                    "type": "image_url",
                    "image_url": {
                        "url": "https://c-ssl.duitang.com/uploads/item/201707/12/20170712134209_chaxS.jpeg",
                    },
                },
            ]
            },
        ],
        temperature=0.8,
        top_p=0.8)
    print(response)

asyncio.run(main())
```
=======
# InternVL2

## 简介

InternVL是一个开源的视觉语言基础模型，它将Vision Transformer（ViT）扩展至6亿参数，并与大型语言模型（LLM）对齐。作为目前最大的开源视觉/视觉语言基础模型（14亿参数），InternVL在视觉感知、跨模态检索、多模态对话等多个任务上实现了32项最先进的性能。LMDeploy 支持了 InternVL 系列模型的推理。下面以 InternVL2-8B 为例，展示其使用方法。

## 快速开始

### 安装

请参考[安装文档](../installation.md)安装 LMDeploy，并安装上游模型库 InternVL2 所需的依赖。

```shell
pip install timm
```

### 离线推理 pipeline

以下是使用pipeline进行离线推理的示例，更多用法参考[VLM离线推理 pipeline](./vl_pipeline.md)

```python
from lmdeploy import pipeline
from lmdeploy.vl import load_image

pipe = pipeline('OpenGVLab/InternVL2-8B')

image = load_image('https://raw.githubusercontent.com/open-mmlab/mmdeploy/main/tests/data/tiger.jpeg')
response = pipe((f'describe this image', image))
print(response)
```

## 更多使用例子

<details>
  <summary>
    <b>多图多轮对话，拼接图像</b>
  </summary>

```python
from lmdeploy import pipeline, GenerationConfig
from lmdeploy.vl import load_image
from lmdeploy.vl.utils import encode_image_base64
from lmdeploy.vl.constants import IMAGE_TOKEN

pipe = pipeline('OpenGVLab/InternVL2-8B', log_level='INFO')
messages = [
    dict(role='user', content=[
        dict(type='text', text=f'<img>{IMAGE_TOKEN}{IMAGE_TOKEN}</img>\nDescribe the two images in detail.'),
        dict(type='image_url', image_url=dict(max_dynamic_patch=12, url='https://raw.githubusercontent.com/OpenGVLab/InternVL/main/internvl_chat/examples/image1.jpg')),
        dict(type='image_url', image_url=dict(max_dynamic_patch=12, url='https://raw.githubusercontent.com/OpenGVLab/InternVL/main/internvl_chat/examples/image2.jpg'))
    ])
]
out = pipe(messages, gen_config=GenerationConfig(top_k=1))

messages.append(dict(role='assistant', content=out.text))
messages.append(dict(role='user', content='What are the similarities and differences between these two images.'))
out = pipe(messages, gen_config=GenerationConfig(top_k=1))
```

</details>

<details>
  <summary>
    <b>多图多轮对话，独立图像</b>
  </summary>

```python
from lmdeploy import pipeline, GenerationConfig
from lmdeploy.vl import load_image
from lmdeploy.vl.utils import encode_image_base64
from lmdeploy.vl.constants import IMAGE_TOKEN

pipe = pipeline('OpenGVLab/InternVL2-8B', log_level='INFO')
messages = [
    dict(role='user', content=[
        dict(type='text', text=f'Image-1: <img>{IMAGE_TOKEN}</img>\nImage-2: <img>{IMAGE_TOKEN}</img>\nDescribe the two images in detail.'),
        dict(type='image_url', image_url=dict(max_dynamic_patch=12, url='https://raw.githubusercontent.com/OpenGVLab/InternVL/main/internvl_chat/examples/image1.jpg')),
        dict(type='image_url', image_url=dict(max_dynamic_patch=12, url='https://raw.githubusercontent.com/OpenGVLab/InternVL/main/internvl_chat/examples/image2.jpg'))
    ])
]
out = pipe(messages, gen_config=GenerationConfig(top_k=1))

messages.append(dict(role='assistant', content=out.text))
messages.append(dict(role='user', content='What are the similarities and differences between these two images.'))
out = pipe(messages, gen_config=GenerationConfig(top_k=1))
```

</details>

<details>
  <summary>
    <b>视频多轮对话</b>
  </summary>

```python
import numpy as np
from lmdeploy import pipeline, GenerationConfig
from decord import VideoReader, cpu
from lmdeploy.vl.constants import IMAGE_TOKEN
from lmdeploy.vl.utils import encode_image_base64
from PIL import Image
pipe = pipeline('OpenGVLab/InternVL2-8B', log_level='INFO')


def get_index(bound, fps, max_frame, first_idx=0, num_segments=32):
    if bound:
        start, end = bound[0], bound[1]
    else:
        start, end = -100000, 100000
    start_idx = max(first_idx, round(start * fps))
    end_idx = min(round(end * fps), max_frame)
    seg_size = float(end_idx - start_idx) / num_segments
    frame_indices = np.array([
        int(start_idx + (seg_size / 2) + np.round(seg_size * idx))
        for idx in range(num_segments)
    ])
    return frame_indices


def load_video(video_path, bound=None, input_size=448, max_num=1, num_segments=32):
    vr = VideoReader(video_path, ctx=cpu(0), num_threads=1)
    max_frame = len(vr) - 1
    fps = float(vr.get_avg_fps())
    pixel_values_list, num_patches_list = [], []
    frame_indices = get_index(bound, fps, max_frame, first_idx=0, num_segments=num_segments)
    imgs = []
    for frame_index in frame_indices:
        img = Image.fromarray(vr[frame_index].asnumpy()).convert('RGB')
        imgs.append(img)
    return imgs


video_path = 'red-panda.mp4'
imgs = load_video(video_path, num_segments=8, max_num=1)

question = ''
for i in range(len(imgs)):
    question = question + f'Frame{i+1}: <img>{IMAGE_TOKEN}</img>\n'

question += 'What is the red panda doing?'

content = [{'type': 'text', 'text': question}]
for img in imgs:
    content.append({'type': 'image_url', 'image_url': {'max_dynamic_patch': 1, 'url': f'data:image/jpeg;base64,{encode_image_base64(img)}'}})

messages = [dict(role='user', content=content)]
out = pipe(messages, gen_config=GenerationConfig(top_k=1))

messages.append(dict(role='assistant', content=out.text))
messages.append(dict(role='user', content='Describe this video in detail. Don\'t repeat.'))
out = pipe(messages, gen_config=GenerationConfig(top_k=1))
```

</details>
>>>>>>> c1923f4c
<|MERGE_RESOLUTION|>--- conflicted
+++ resolved
@@ -1,118 +1,3 @@
-<<<<<<< HEAD
-# internvl
-
-## 简介
-
-InternVL2 是由OpenGVLab开源的一个强大的开源视觉语言模型（VLM）. LMDeploy 在PyTorch后端以及TurboMind 后端均支持 InternVL2 系列模型 [OpenGVLab/InternVL2](https://huggingface.co/collections/OpenGVLab/internvl-20-667d3961ab5eb12c7ed1463e) , 这里以 InternVL2-26B 模型[OpenGVLab/InternVL2-26B](https://huggingface.co/OpenGVLab/InternVL2-26B)为例来说明如何使用通lmdeploy框架部署InternVL系列模型；
-
-### 环境配置及镜像构建
-
-安装docker以及docker-compose以及[compose-gpu-support](https://docs.docker.com/compose/gpu-support/),并确保您的宿主机cuda版本，若宿主机的cuda大版本为cuda11，请确保其高于11.8；若宿主机的cuda大版本为cuda12，请确保其高于12.2；若镜像内的cuda版本高于宿主机的cuda版本，镜像内的Pytorch将无法使用；完成环境配置后，在lmdeploy项目根目录执行：
-
-```shell
-#build the base image,it only use to base LLM
-docker build -t openmmlab/lmdeploy:latest-cu12 . -f ./docker/Dockerfile
-#build the internvl need image,it can be use to VLM like intervl2
-docker build -t openmmlab/lmdeploy:latest-internvl-cu12 . -f ./docker/InternVL_Dockerfile
-```
-
-### 启动
-
-完成镜像构建后，在lmdeploy项目根目录创建docker-compose.yml配置文件;其中环境变量CUDA_VISIBLE_DEVICES可以控制用宿主机上的哪些gpu，--tp参数可以控制使用几块gpu
-
-```yaml
-version: '3.5'
-
-services:
-  lmdeploy:
-    container_name: lmdeploy
-    image: openmmlab/lmdeploy:latest-internvl-cu12
-    ports:
-      - "23333:23333"
-    environment:
-      HUGGING_FACE_HUB_TOKEN: <secret>
-      CUDA_VISIBLE_DEVICES: 0,1,2,3
-    volumes:
-      #- ~/.cache/huggingface:/root/.cache/huggingface
-      - ./root:/root
-    stdin_open: true
-    tty: true
-    ipc: host #for nccl,it is necessary
-    command: lmdeploy serve api_server OpenGVLab/InternVL2-26B  --server-name 0.0.0.0 --server-port 23333  --tp 4 --model-name internvl2-internlm2 --cache-max-entry-count 0.5
-    deploy:
-      resources:
-        reservations:
-          devices:
-            - driver: nvidia
-              count: "all"
-              capabilities: [gpu]
-
-```
-
-执行启动命令
-
-```shell
-docker-compose up -d
-```
-
-执行docker logs -f lmdeploy看到以下日志，表明启动成功
-
-```shell
-Fetching 33 files: 100%|█████████████████████████████████████████████████████████████████| 33/33 [00:00<00:00, 102908.57it/s]
-[WARNING] gemm_config.in is not found; using default GEMM algo
-[WARNING] gemm_config.in is not found; using default GEMM algo
-[WARNING] gemm_config.in is not found; using default GEMM algo
-[WARNING] gemm_config.in is not found; using default GEMM algo
-HINT:    Please open http://0.0.0.0:23333 in a browser for detailed api usage!!!
-HINT:    Please open http://0.0.0.0:23333 in a browser for detailed api usage!!!
-HINT:    Please open http://0.0.0.0:23333 in a browser for detailed api usage!!!
-INFO:     Started server process [2439]
-INFO:     Waiting for application startup.
-INFO:     Application startup complete.
-INFO:     Uvicorn running on http://0.0.0.0:23333 (Press CTRL+C to quit)
-```
-
-### 测试
-
-可以通过以下python脚本进行问答，以测试internVL2多模态模型的部署情况
-
-```python
-import asyncio
-from openai import OpenAI
-
-async def main():
-    client = OpenAI(api_key='YOUR_API_KEY',
-                         base_url='http://0.0.0.0:23333/v1')
-    model_cards = await client.models.list()._get_page()
-    response = await client.chat.completions.create(
-        model=model_cards.data[0].id,
-        messages=[
-            {
-                'role': 'system',
-                'content': 'You are a helpful assistant.'
-            },
-            {
-                'role': 'user',
-                #'content': ' provide three suggestions about time management'
-                #'content': '请列出广州10个适合带女生去购物的地方'
-                'content':[
-                {"type": "text", "text": "画面中的人物穿的是什么服饰？"},
-                {
-                    "type": "image_url",
-                    "image_url": {
-                        "url": "https://c-ssl.duitang.com/uploads/item/201707/12/20170712134209_chaxS.jpeg",
-                    },
-                },
-            ]
-            },
-        ],
-        temperature=0.8,
-        top_p=0.8)
-    print(response)
-
-asyncio.run(main())
-```
-=======
 # InternVL2
 
 ## 简介
@@ -266,5 +151,4 @@
 out = pipe(messages, gen_config=GenerationConfig(top_k=1))
 ```
 
-</details>
->>>>>>> c1923f4c
+</details>