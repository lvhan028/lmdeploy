--- conflicted
+++ resolved
@@ -18,12 +18,9 @@
 | InternLM-XComposer2.5 |       7B       | MLLM |    Yes    |   Yes   |   Yes   |  Yes  |
 |         Qwen          |   1.8B - 72B   | LLM  |    Yes    |   Yes   |   Yes   |  Yes  |
 |        Qwen1.5        |  1.8B - 110B   | LLM  |    Yes    |   Yes   |   Yes   |  Yes  |
-|         Qwen2         |   0.5B - 72B   | LLM  |    Yes    |  Yes\*  |  Yes\*  |  Yes  |
-<<<<<<< HEAD
-=======
+|         Qwen2         |   0.5B - 72B   | LLM  |    Yes    |  Yes\*  |   No    |  Yes  |
 |       Qwen2-MoE       |    57BA14B     | LLM  |    Yes    |   Yes   |   Yes   |  Yes  |
 |        Qwen2.5        |   0.5B - 72B   | LLM  |    Yes    |   Yes   |   Yes   |  Yes  |
->>>>>>> af0d95be
 |        Mistral        |       7B       | LLM  |    Yes    |   Yes   |   Yes   |  No   |
 |        Mixtral        |  8x7B, 8x22B   | LLM  |    Yes    |   Yes   |   Yes   |  Yes  |
 |      DeepSeek-V2      |   16B, 236B    | LLM  |    Yes    |   Yes   |   Yes   |  No   |
@@ -37,6 +34,7 @@
 |    LLaVA(1.5,1.6)     |    7B - 34B    | MLLM |    Yes    |   Yes   |   Yes   |  Yes  |
 |       InternVL        |  v1.1 - v1.5   | MLLM |    Yes    |   Yes   |   Yes   |  Yes  |
 |       InternVL2       | 1-2B, 8B - 76B | MLLM |    Yes    |  Yes\*  |  Yes\*  |  Yes  |
+|     Mono-InternVL     |       2B       | MLLM |   Yes\*   |   Yes   |   Yes   |   -   |
 |        ChemVLM        |    8B - 26B    | MLLM |    Yes    |   Yes   |   Yes   |  Yes  |
 | MiniCPM-Llama3-V-2_5  |       -        | MLLM |    Yes    |   Yes   |   Yes   |  Yes  |
 |     MiniCPM-V-2_6     |       -        | MLLM |    Yes    |   Yes   |   Yes   |  Yes  |
