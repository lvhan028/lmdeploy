# Copyright (c) OpenMMLab. All rights reserved.

import asyncio
import base64
import copy
import json
import math
import os.path as osp
import sys
from collections.abc import Sequence
from concurrent.futures import ThreadPoolExecutor
from dataclasses import asdict
from functools import partial
from multiprocessing.reduction import ForkingPickler
from queue import Queue
from typing import Any, Dict, List, Optional

import numpy as np
import torch
import yaml
from torch.nn.utils.rnn import pad_sequence

import lmdeploy
from lmdeploy.messages import EngineOutput, GenerationConfig, ResponseType, ScheduleMetrics, TurbomindEngineConfig
from lmdeploy.serve.openai.protocol import UpdateParamsRequest
from lmdeploy.utils import get_logger, get_max_batch_size, get_model

from .deploy.config import TurbomindModelConfig
from .supported_models import is_supported

# TODO: find another way import _turbomind
lmdeploy_dir = osp.split(lmdeploy.__file__)[0]
sys.path.append(osp.join(lmdeploy_dir, 'lib'))
import _turbomind as _tm  # noqa: E402

logger = get_logger('lmdeploy')

MAX_LOGPROBS = 1024


def _construct_stop_or_bad_words(words: List[int] = None):
    if words is None or len(words) == 0:
        return None
    offsets = list(range(1, len(words) + 1))
    combined = [words, offsets]
    return combined


def _np_dict_to_tm_dict(np_dict: dict):
    """Map numpy.ndarray to turbomind's tensor."""
    ret = _tm.TensorMap()
    for k, v in np_dict.items():
        ret[k] = _tm.from_dlpack(v)

    return ret


def _tm_dict_to_torch_dict(tm_dict: _tm.TensorMap):
    """Map turbomind's tensor to torch's tensor."""
    ret = dict()
    for k, v in tm_dict.items():
        if v.type == _tm.DataType.TYPE_UINT32:
            v = v.view(_tm.DataType.TYPE_INT32)
        ret[k] = torch.from_dlpack(v)

    return ret


def complete_parallel_config(cfg: TurbomindEngineConfig):
    if any((cfg.attn_dp_size, cfg.attn_tp_size, cfg.mlp_dp_size, cfg.mlp_tp_size, cfg.outer_dp_size)):
        cfg.attn_dp_size = cfg.attn_dp_size or 1
        cfg.attn_tp_size = cfg.attn_tp_size or 1
        cfg.mlp_dp_size = cfg.mlp_dp_size or 1
        cfg.mlp_tp_size = cfg.mlp_tp_size or 1
        cfg.outer_dp_size = cfg.outer_dp_size or 1
        gcd = math.gcd(cfg.mlp_dp_size, cfg.attn_dp_size)
        cfg.outer_dp_size *= gcd
        cfg.mlp_dp_size //= gcd
        cfg.attn_dp_size //= gcd
        return True
    return False


def update_parallel_config(cfg: TurbomindEngineConfig):
    if not complete_parallel_config(cfg):
        total = cfg.dp * cfg.tp
        if not cfg.device_num:
            count = torch.cuda.device_count()
            if total < count:
                count = total
            cfg.device_num = count
        assert total % cfg.device_num == 0
        overlap = total // cfg.device_num
        attn_dp_size = overlap
        mlp_tp_size = overlap
        inner_tp_size = cfg.tp // mlp_tp_size
        cfg.outer_dp_size = cfg.dp // attn_dp_size
        cfg.attn_dp_size = attn_dp_size
        cfg.attn_tp_size = inner_tp_size
        cfg.mlp_dp_size = 1
        cfg.mlp_tp_size = mlp_tp_size * inner_tp_size
    assert cfg.attn_dp_size * cfg.attn_tp_size == cfg.mlp_dp_size * cfg.mlp_tp_size
    assert cfg.attn_dp_size * cfg.attn_tp_size * cfg.outer_dp_size == cfg.device_num
    cfg.devices = cfg.devices or list(range(cfg.device_num))


class TurboMind:
    """LMDeploy's inference engine.

    Args:
        model_path (str): the path of turbomind's model
        mode_name (str): the name of the served model
        chat_template_name (str): the name of the chat template, which is
            supposed to be a builtin chat template defined in
            `lmdeploy/model.py`
        engine_config (TurbomindEngineConfig): the config of the inference
            engine
        model_source (int): the source of the model, which is either
            turbomind model, or a transformers model
    """

    def __init__(self,
                 model_path: str,
                 tokenizer: object,
                 model_name: str = None,
                 chat_template_name: str = None,
                 engine_config: TurbomindEngineConfig = None,
                 **kwargs):
        self.model_name = model_name
        self.chat_template_name = chat_template_name

        _engine_config = copy.deepcopy(engine_config)
        if _engine_config is None:
            _engine_config = TurbomindEngineConfig()
        if _engine_config.max_batch_size is None:
            _engine_config.max_batch_size = get_max_batch_size('cuda')
        assert _engine_config.max_batch_size > 0, 'max_batch_size should be' \
            f' greater than 0, but got {_engine_config.max_batch_size}'

        update_parallel_config(_engine_config)

        self.gpu_count = _engine_config.device_num
        self.devices = _engine_config.devices
        self._engine_created = False

        self.tokenizer = tokenizer

        if not osp.exists(model_path):
            model_path = get_model(model_path, _engine_config.download_dir, _engine_config.revision)
        self.model_comm = self._from_hf(model_path=model_path, engine_config=_engine_config)

        if not _engine_config.empty_init:
            self._load_weights()
            self._process_weights()
            self._create_engine()

        self.session_len = self.config.session_len

    def _check_unloaded_tm_params(self):
        tm_params = self._tm_model.tm_params
        if len(tm_params) > 0:
            uninitialized = list(tm_params.keys())
            logger.warning('the model may not be loaded successfully '
                           f'with {len(tm_params)} uninitialized params:\n{uninitialized}')

    def _load_weights(self):
        """Load weights."""

        with torch.cuda.device(self.devices[0]):
            self._tm_model.export()

        self._check_unloaded_tm_params()

    def _process_weights(self):
        """Process weight."""
        with ThreadPoolExecutor(max_workers=self.gpu_count) as e:
            ranks = [self.node_id * self.gpu_count + device_id for device_id in range(self.gpu_count)]
            for _ in e.map(self.model_comm.process_weight, range(self.gpu_count), ranks):
                pass

    def _create_engine(self):
        """Create engine."""
        with ThreadPoolExecutor(max_workers=self.gpu_count) as e:
            ranks = [self.node_id * self.gpu_count + device_id for device_id in range(self.gpu_count)]
            for _ in e.map(self.model_comm.create_engine, range(self.gpu_count), ranks):
                pass
        self._engine_created = True

    def _create_weight(self, model_comm):
        """Allocate weight buffer, load params if from_workspace."""

        # TODO: support mpi
        self.node_id = 0
        self.node_num = 1
        torch.cuda.synchronize()

        # create weight
        def _create_weight_func(device_id):
            rank = self.node_id * self.gpu_count + device_id
            model_comm.create_shared_weights(device_id, rank)

        with ThreadPoolExecutor(max_workers=self.gpu_count) as executor:
            futures = []
            for device_id in range(self.gpu_count):
                futures.append(executor.submit(_create_weight_func, device_id))
            for future in futures:
                future.result()

    def _get_model_params(self, model_comm, tm_params: dict):
        """Get turbomind model params when loading from hf."""

        def _get_params(device_id, que):
            rank = self.node_id * self.gpu_count + device_id
            out = model_comm.get_params(device_id, rank)
            que.put(out)

        que = Queue()
        with ThreadPoolExecutor(max_workers=self.gpu_count) as executor:
            futures = []
            for device_id in range(self.gpu_count):
                futures.append(executor.submit(_get_params, device_id, que))
            for future in futures:
                future.result()

        for _ in range(self.gpu_count):
            tensor_map = que.get()
            for k, v in tensor_map.items():
                if k not in tm_params:
                    tm_params[k] = [v]
                else:
                    tm_params[k].append(v)

    def _postprocess_config(self, tm_config: TurbomindModelConfig, engine_config: TurbomindEngineConfig):
        """Postprocess turbomind config by."""
        import copy
        self.config = copy.deepcopy(tm_config)
        # Update the attribute values in `self.config` with the valid values
        # from the corresponding attributes in `engine_config`, such as
        # `session_len`, `quant_policy`, `rope_scaling_factor`, etc.
        self.config.update_from_engine_config(engine_config)

        # update some attributes of `engine_config` which depends on
        # `session_len`
        self.engine_config = engine_config
        if engine_config.max_prefill_token_num is not None \
                and engine_config.num_tokens_per_iter == 0:
            self.engine_config.num_tokens_per_iter = \
                engine_config.max_prefill_token_num
            self.engine_config.max_prefill_iters = (self.config.session_len + engine_config.max_prefill_token_num -
                                                    1) // engine_config.max_prefill_token_num

        # pack `self.config` and `self.engine_config` into a dict
        self.config_dict = self.config.to_dict()
        self.config_dict.update(dict(engine_config=asdict(self.engine_config)))
        logger.info(f'turbomind model config:\n\n'
                    f'{json.dumps(self.config_dict, indent=2)}')

    def _from_hf(self, model_path: str, engine_config: TurbomindEngineConfig):
        """Load model which is in hf format."""
        assert is_supported(model_path), (f'turbomind does not support {model_path}. '
                                          'Plz try pytorch engine instead.')

        # convert transformers model into turbomind model
        from .deploy.converter import get_tm_model
        tm_model = get_tm_model(model_path, self.model_name, self.chat_template_name, engine_config)

        self._postprocess_config(tm_model.tm_config, engine_config)

        model_comm = _tm.AbstractTransformerModel.create_llama_model(model_dir='',
                                                                     config=yaml.safe_dump(self.config_dict),
                                                                     weight_type=self.config.model_config.weight_type)

        # create empty weight
        self._create_weight(model_comm)
        # output model
        self._tm_model = tm_model
        # get tm params
        tm_params = tm_model.tm_params
        self._get_model_params(model_comm, tm_params)
        logger.warning(f'get {len(tm_params)} model params')
        return model_comm

    def sleep(self, level: int = 1):
        """Sleep the model."""
        with ThreadPoolExecutor(max_workers=self.gpu_count) as e:
            for _ in e.map(self.model_comm.sleep, range(self.gpu_count), [level] * self.gpu_count):
                pass

    def wakeup(self, tags: Optional[list[str]] = None):
        """Wakeup the model."""
        if tags is None:
            tags = ['weights', 'kv_cache']
        with ThreadPoolExecutor(max_workers=self.gpu_count) as e:
            for _ in e.map(self.model_comm.wakeup, range(self.gpu_count), [tags] * self.gpu_count):
                pass

    def update_params(self, request: UpdateParamsRequest):
        """Update params.

        When using the this function, you need to set empty_init=True when creating the engine.

        For each request, the serialized_named_tensors should be the full weights of a decoder layer or the misc weights
        (embedding, norm, lm_haed). You should set finished=True when you call this function for the last time.
        """

        def _construct(item):
            """ Deserialize torch.Tensor
            Args:
                item (Tuple[Callable, Tuple]): the return of reduce_tensor
            """
            func, args = item
            args = list(args)
            args[6] = torch.cuda.current_device()  # device id.
            return func(*args).clone()

        if not hasattr(self, '_export_iter'):
            que = Queue()
            tm_model = self._tm_model
            tm_model.input_model.model_path = que
            self._update_params_que = que
            self._export_iter = tm_model.export_iter()

        with torch.cuda.device(self.devices[0]):
            if isinstance(request.serialized_named_tensors, str):
                weights = ForkingPickler.loads(base64.b64decode(request.serialized_named_tensors))
                weights = {k: _construct(v) for k, v in weights}
            else:
                weights = request.serialized_named_tensors
            self._update_params_que.put(weights)
            next(self._export_iter)

        if request.finished:
            self._check_unloaded_tm_params()
            self._process_weights()
            if self._engine_created is False:
                self._create_engine()

    @classmethod
    def from_pretrained(cls,
                        pretrained_model_name_or_path: str,
                        tokenizer: object,
                        model_name: str = None,
                        chat_template_name: str = None,
                        engine_config: TurbomindEngineConfig = None,
                        **kwargs):
        """LMDeploy's turbomind inference engine.

        Args:
            pretrained_model_name_or_path (str):
                It could be one of the following options:
                    - i) A local directory path of a turbomind model which is
                      converted by `lmdeploy convert` command or download from
                      ii) and iii)
                    - ii) The model_id of a lmdeploy-quantized model hosted
                      inside a model repo on huggingface.co, such as
                      "InternLM/internlm-chat-20b-4bit",
                      "lmdeploy/llama2-chat-70b-4bit", etc.
                    - iii) The model_id of a model hosted inside a model repo
                      on huggingface.co, such as "internlm/internlm-chat-7b",
                      "Qwen/Qwen-7B-Chat ", "baichuan-inc/Baichuan2-7B-Chat"
                      and so on.
            kwargs (remaining dictionary of keyword arguments, *optional*):
                Can be used to update configuration when initialize the engine.
        """
        return cls(model_path=pretrained_model_name_or_path,
                   tokenizer=tokenizer,
                   model_name=model_name,
                   chat_template_name=chat_template_name,
                   engine_config=engine_config,
                   **kwargs)

    def close(self):
        if hasattr(self, '_tm_model'):
            # close immediately after init engine with empty_init=True
            self._tm_model.tm_params.clear()
        if hasattr(self, '_export_iter'):
            del self._export_iter
        if self.model_comm is not None:
            self.model_comm = None
        self._engine_created = False

    def create_instance(self, cuda_stream_id=0):
        """Create a turbomind instance.

        Args:
            cuda_stream_id(int): identity of a cuda stream
        Returns:
            TurboMindInstance: an instance of turbomind
        """
        return TurboMindInstance(self, self.config, cuda_stream_id)

    def get_schedule_metrics(self):
        # TODO: support dp
        tm_metrics = self.model_comm.get_schedule_metrics(0, 0)
        return ScheduleMetrics(active_seqs=tm_metrics.active_seqs,
                               waiting_seqs=tm_metrics.waiting_seqs,
                               total_blocks=tm_metrics.total_blocks,
                               active_blocks=tm_metrics.active_blocks,
                               free_blocks=tm_metrics.free_blocks)


def _get_logits(outputs, offset: int):
    logits = outputs['logits']

    def _func(out: EngineOutput, step: int, **kwargs):
        out.logits = logits[:step - offset - 1, :]

    return _func


def _get_last_hidden_state(outputs, offset: int):
    last_hidden_state = outputs['last_hidden_state']

    def _func(out: EngineOutput, step: int, **kwargs):
        out.last_hidden_state = last_hidden_state[:step - offset - 1, :]

    return _func


def _get_logprobs_impl(logprob_vals: torch.Tensor,
                       logprob_idxs: torch.Tensor,
                       logprob_nums: torch.Tensor,
                       output_ids: List[int],
                       logprobs: int,
                       out_logprobs: List[Dict[int, float]] = None):
    length = len(output_ids)
    offset = len(out_logprobs)
    if length == offset:
        return out_logprobs
    for (pos, idx, val, n) in zip(range(offset, length), logprob_idxs[offset:length], logprob_vals[offset:length],
                                  logprob_nums[offset:length]):
        topn = min(n.item(), logprobs)
        tok_res = {idx[i].item(): val[i].item() for i in range(topn)}
        token_id = output_ids[pos]
        if token_id not in tok_res:
            valid_n = n.item()
            tok_res[token_id] = \
                val[:valid_n][idx[:valid_n] == token_id].item()
        ids = list(tok_res.keys())
        for k in ids:
            if tok_res[k] == float('-inf'):
                tok_res.pop(k)
        out_logprobs.append(tok_res)
    return out_logprobs


def _get_logprobs(outputs, output_logprobs: int):
    logprob_vals = outputs['logprob_vals']
    logprob_idxs = outputs['logprob_indexes']
    logprob_nums = outputs['logprob_nums']

    logprobs = []

    def _func(out: EngineOutput, step: int, **kwargs):
        _get_logprobs_impl(logprob_vals, logprob_idxs, logprob_nums, out.token_ids, output_logprobs, logprobs)
        out.logprobs = logprobs

    return _func


def _get_metrics(metrics):
    import time

    from lmdeploy.messages import EngineEvent, EventType, RequestMetrics

    is_first = True

    def _func(out: EngineOutput, step: int, is_first_token: bool = False, **kwargs):
        nonlocal is_first
        if not is_first:
            out.req_metrics = RequestMetrics(token_timestamp=time.time())
        else:
            events = [
                EngineEvent(EventType.QUEUED, metrics.enque_time / 1000000),
                EngineEvent(EventType.SCHEDULED, metrics.scheduled_time / 1000000),
            ]
            out.req_metrics = RequestMetrics(token_timestamp=time.time(), engine_events=events)
            is_first = False

    return _func


class StreamingSemaphore:

    def __init__(self):
        self.loop = asyncio.get_running_loop()
        self.fut = None
        self.val = 0

    async def acquire(self):
        if self.val:
            self.val = 0
            return
        self.fut = self.loop.create_future()
        await self.fut
        self.fut = None
        self.val = 0

    def release(self):
        if not self.val:
            self.val = 1
            if self.fut:
                self.fut.set_result(None)


class TurboMindInstance:
    """Instance of TurboMind.

    Args:
        tm_model (str): turbomind's model path
        cuda_stream_id(int): identity of a cuda stream
    """

    def __init__(self, tm_model: TurboMind, config: TurbomindModelConfig, cuda_stream_id: int = 0):
        self.tm_model = tm_model
        self.cuda_stream_id = cuda_stream_id

        self.node_id = tm_model.node_id
        self.gpu_count = tm_model.gpu_count

        self.session_len = tm_model.session_len

        # create model instances
        lazy_init = self.tm_model.config_dict['engine_config'].get('empty_init', False)
        self._model_inst = None if lazy_init else self._create_model_instance(0)

        self.config = config
        self.lock = None
        # error code map from csrc (refer to `struct Request` in src/turbomind/engine/request.h)
        # to lmdeploy.messages.ResponseType
        self.errcode_map = {
            0: ResponseType.SUCCESS,
            1: ResponseType.SESSION_NOT_EXIST,
            2: ResponseType.SESSION_REPEAT,
            3: ResponseType.SESSION_REPEAT,
            4: ResponseType.INTERNAL_ENGINE_ERROR,
            5: ResponseType.INTERNAL_ENGINE_ERROR,
            6: ResponseType.INPUT_LENGTH_ERROR,
            7: ResponseType.FINISH,
<<<<<<< HEAD
            8: ResponseType.FINISH,
            9: ResponseType.PREFIX_CACHE_CONFLICT_INTERACTIVE_MODE,
=======
            8: ResponseType.CANCEL,
>>>>>>> d0b6355b
            -1: ResponseType.INTERNAL_ENGINE_ERROR,
        }

    @property
    def model_inst(self):
        if self._model_inst is None:
            self._model_inst = self._create_model_instance(0)
        return self._model_inst

    def _create_model_instance(self, device_id):
        model_inst = self.tm_model.model_comm.create_model_instance(device_id)
        return model_inst

    def _get_extra_output_processors(self, outputs: Dict[str, torch.Tensor], gen_config: GenerationConfig,
                                     input_len: int, metrics: '_tm.RequestMetrics'):

        def _get_offset(type):
            return input_len - 1 if type == 'generation' else 0

        fs = []
        if gen_config.output_logits:
            offset = _get_offset(gen_config.output_logits)
            fs.append(_get_logits(outputs, offset))
        if gen_config.output_last_hidden_state:
            offset = _get_offset(gen_config.output_last_hidden_state)
            fs.append(_get_last_hidden_state(outputs, offset))
        if gen_config.logprobs:
            fs.append(_get_logprobs(outputs, gen_config.logprobs))
        if self.tm_model.engine_config.enable_metrics:
            fs.append(_get_metrics(metrics))
        return fs

    def prepare_embeddings(self, input_embeddings=None, input_embedding_ranges=None):
        """Convert embeddings."""
        if input_embeddings is None:
            return None, None

        assert len(input_embeddings) == len(input_embedding_ranges)
        if not isinstance(input_embeddings[0], (list, type(None))):
            input_embeddings = [input_embeddings]
            input_embedding_ranges = [input_embedding_ranges]

        if all([isinstance(x, type(None)) for x in input_embeddings]):
            return None, None

        hidden_dim = None
        for embeddings in input_embeddings:
            if embeddings is not None:
                hidden_dim = embeddings[0].squeeze().shape[-1]
                break
        assert hidden_dim is not None

        # construct input_embeddings
        for i in range(len(input_embeddings)):
            item = input_embeddings[i] or []
            # convert to torch.Tensor if input is np.ndarray
            if item and isinstance(item[0], np.ndarray):
                item = [torch.from_numpy(x).squeeze() for x in item]
            # convert to lookup table type
            _MAP = dict(float=torch.float, bfloat16=torch.bfloat16, float16=torch.float16, fp8=torch.bfloat16)
            dtype = _MAP.get(self.tm_model.config.weight_type, torch.float16)
            item = [x.to(dtype=dtype) for x in item]
            item = item or [torch.zeros(0, hidden_dim, dtype=dtype)]
            input_embeddings[i] = item
        input_embeddings = [torch.cat(x) for x in input_embeddings]
        input_embeddings = pad_sequence(input_embeddings, batch_first=True)
        input_embeddings = input_embeddings.reshape(input_embeddings.shape[0], -1).view(torch.int8)
        # construct input_embedding_ranges
        for i in range(len(input_embedding_ranges)):
            item = input_embedding_ranges[i] or []
            item = torch.IntTensor(item).reshape(-1, 2)
            input_embedding_ranges[i] = item
        input_embedding_ranges = pad_sequence(input_embedding_ranges, batch_first=True, padding_value=-1)

        return input_embeddings, input_embedding_ranges

    def prepare_mrope(self, input_meta: Dict[str, Any], input_len: int):
        mrope_position_ids = input_meta['mrope_position_ids']
        mrope_position_delta = input_meta['mrope_position_delta']
        assert mrope_position_ids.size(-1) == input_len
        mrope_position_ids = mrope_position_ids.t().contiguous()
        return mrope_position_ids, mrope_position_delta

    def prepare_inputs(self,
                       input_ids,
                       gen_config: GenerationConfig,
                       input_embeddings=None,
                       input_embedding_ranges=None,
                       input_meta: Dict[str, Any] = None):
        """Convert inputs format."""
        assert isinstance(input_ids, Sequence)

        input_ids = torch.IntTensor(input_ids)
        input_len = len(input_ids)

        inputs = dict(input_ids=input_ids, )

        input_embeddings, input_embedding_ranges = self.prepare_embeddings(input_embeddings, input_embedding_ranges)
        if input_embeddings is not None:
            inputs['input_embeddings'] = input_embeddings.cpu()
            inputs['input_embedding_ranges'] = input_embedding_ranges

        if input_meta and 'mrope_position_ids' in input_meta:
            mrope_position_ids, mrope_position_delta = self.prepare_mrope(input_meta, input_len)
            inputs['mrope_position_ids'] = mrope_position_ids.type(torch.int32)
            inputs['mrope_position_delta'] = mrope_position_delta.type(torch.int32)
            inputs['mrope_length'] = torch.IntTensor([mrope_position_ids.shape[0]])

        return inputs, input_len

    async def async_cancel(self, session_id: int = None):
        self.model_inst.cancel()

    def async_end_cb(self, fut: asyncio.Future, status: int):
        """Executing on engine's signaling thread."""
        logger.info(f'[async_end_cb] session ended, status = {status}')
        fut.get_loop().call_soon_threadsafe(fut.set_result, status)

    async def async_end(self, session_id):
        fut = asyncio.get_running_loop().create_future()
        self.model_inst.end(partial(self.async_end_cb, fut), session_id)
        await fut

    def async_signal_cb(self, s: StreamingSemaphore):
        """Executing on engine's signaling thread."""
        s.loop.call_soon_threadsafe(s.release)

    async def async_stream_infer(self,
                                 session_id,
                                 input_ids,
                                 input_embeddings=None,
                                 input_embedding_ranges=None,
                                 input_meta: Dict[str, Any] = None,
                                 sequence_start: bool = True,
                                 sequence_end: bool = False,
                                 step=0,
                                 gen_config: GenerationConfig = None,
                                 stream_output=False,
                                 **kwargs):
        """Perform model inference.

        Args:
            session_id (int): the id of a session
            input_ids (numpy.ndarray): the token ids of a prompt
            input_embeddings (List[numpy.ndarray]): embeddings features
            input_embedding_ranges (List[Tuple[int,int]]): the begin/end
              offsets of input_embeddings to input_ids
            sequence_start (bool): indicator for starting a sequence
            sequence_end (bool): indicator for ending a sequence
            step (int): the offset of the k/v cache
            stop (bool): indicator for cancelling the session
            gen_config (GenerationConfig): generation config
            stream_output (bool): indicator for stream output
            kwargs (dict): kwargs for backward compatibility
        """
        logger.info(f'[async_stream_infer] session {session_id} start')
        gen_cfg = self._get_generation_config(gen_config)

        inputs, input_len = self.prepare_inputs(input_ids=input_ids,
                                                input_embeddings=input_embeddings,
                                                input_embedding_ranges=input_embedding_ranges,
                                                input_meta=input_meta,
                                                gen_config=gen_config)

        session = _tm.SessionParam(id=session_id, step=step, start=sequence_start, end=sequence_end)

        inputs = _np_dict_to_tm_dict(inputs)

        sem = StreamingSemaphore()
        signal_cb = partial(self.async_signal_cb, sem)

        outputs, shared_state, metrics = self.model_inst.forward(inputs, session, gen_cfg, stream_output,
                                                                 self.tm_model.engine_config.enable_metrics, signal_cb)

        outputs = _tm_dict_to_torch_dict(outputs)

        extra_fs = self._get_extra_output_processors(outputs, gen_config, input_len, metrics)

        output_ids_buf = outputs['output_ids']

        finish = False
        state = None

        output_ids = []
        output_len = 0
        prev_len = step + input_len
        try:
            while True:
                await sem.acquire()
                state = shared_state.consume()

                status, seq_len = state.status, state.seq_len
                ret_status = ResponseType.SUCCESS

                if status in [7, 8]:  # finish / canceled
                    finish = True
                    ret_status = ResponseType.FINISH if status == 7 else ResponseType.CANCEL
                elif status:
                    logger.error(f'internal error. status_code {status}')
                    yield self._get_error_output(status)
                    break

                if seq_len == prev_len and not finish:
                    continue

                output_ids += output_ids_buf[prev_len:seq_len].tolist()
                output_len += seq_len - prev_len
                output = EngineOutput(ret_status, output_ids, output_len)

                for f in extra_fs:
                    f(output, seq_len)

                prev_len = seq_len

                yield output

                if finish:
                    break

        except (GeneratorExit, asyncio.CancelledError) as e:
            logger.info(f'[async_stream_infer] {type(e).__name__}')
            self.model_inst.cancel()
        except Exception as e:
            logger.error(f'[async_stream_infer] {type(e).__name__} {e}')
            self.model_inst.cancel()
            yield self._get_error_output(-1)
        finally:
            # Contract: `cb` won't be called again if status is non-zero
            # wait for status to be set as `finish` or `error`
            while not state or state.status == 0:
                await sem.acquire()
                state = shared_state.consume()
            logger.info(f'[async_stream_infer] session {session_id} done')

    def _get_error_output(self, status):
        return EngineOutput(status=self.errcode_map[status], token_ids=[], num_token=0)

    def _get_generation_config(self, cfg: GenerationConfig):
        c = _tm.GenerationConfig()
        c.max_new_tokens = cfg.max_new_tokens
        c.top_k = cfg.top_k
        c.top_p = cfg.top_p
        c.min_p = cfg.min_p
        c.temperature = cfg.temperature
        if cfg.stop_token_ids:
            c.eos_ids = cfg.stop_token_ids
        if cfg.bad_token_ids:
            c.bad_ids = _construct_stop_or_bad_words(cfg.bad_token_ids)
        if not cfg.ignore_eos and cfg.stop_token_ids:
            c.stop_ids = _construct_stop_or_bad_words(cfg.stop_token_ids)
        c.repetition_penalty = cfg.repetition_penalty
        if cfg.min_new_tokens:
            c.min_new_tokens = cfg.min_new_tokens
        output_type = dict(all=1, generation=2)
        if cfg.output_last_hidden_state:
            c.output_last_hidden_state = output_type[cfg.output_last_hidden_state]
        if cfg.output_logits:
            c.output_logits = output_type[cfg.output_logits]
        if cfg.logprobs:
            if cfg.logprobs > MAX_LOGPROBS:
                cfg.logprobs = MAX_LOGPROBS
                logger.warning(f'logprobs shoudd be in range [1, {MAX_LOGPROBS}]'
                               f'update logprobs={cfg.logprobs}')
            c.output_logprobs = cfg.logprobs
        if cfg.random_seed is not None:
            c.random_seed = cfg.random_seed
        # print (c)
        return c<|MERGE_RESOLUTION|>--- conflicted
+++ resolved
@@ -537,12 +537,8 @@
             5: ResponseType.INTERNAL_ENGINE_ERROR,
             6: ResponseType.INPUT_LENGTH_ERROR,
             7: ResponseType.FINISH,
-<<<<<<< HEAD
-            8: ResponseType.FINISH,
+            8: ResponseType.CANCEL,
             9: ResponseType.PREFIX_CACHE_CONFLICT_INTERACTIVE_MODE,
-=======
-            8: ResponseType.CANCEL,
->>>>>>> d0b6355b
             -1: ResponseType.INTERNAL_ENGINE_ERROR,
         }
 
