# Copyright (c) OpenMMLab. All rights reserved.
import asyncio
import copy
import json
import os.path as osp
import sys
import threading
from collections.abc import Sequence
from concurrent.futures import ThreadPoolExecutor
from dataclasses import asdict
from functools import partial
from itertools import repeat
from queue import Queue
from typing import Dict, Iterable, List

import numpy as np
import torch
import yaml
from torch.nn.utils.rnn import pad_sequence

import lmdeploy
from lmdeploy.messages import (EngineOutput, GenerationConfig, ResponseType,
                               TurbomindEngineConfig)
from lmdeploy.tokenizer import Tokenizer
from lmdeploy.utils import get_logger, get_max_batch_size, get_model

from .deploy.config import TurbomindModelConfig
from .supported_models import is_supported
from .utils import ModelSource, get_model_source

# TODO: find another way import _turbomind
lmdeploy_dir = osp.split(lmdeploy.__file__)[0]
sys.path.append(osp.join(lmdeploy_dir, 'lib'))
import _turbomind as _tm  # noqa: E402

logger = get_logger('lmdeploy')

MAX_LOGPROBS = 1024


def _construct_stop_or_bad_words(words: List[int] = None):
    if words is None or len(words) == 0:
        return None
    offsets = range(1, len(words) + 1)
    combined = np.array([[words, offsets]]).astype(np.int32)
    return combined


def _np_dict_to_tm_dict(np_dict: dict):
    """map numpy.ndarray to turbomind's tensor."""
    ret = _tm.TensorMap()
    for k, v in np_dict.items():
        ret[k] = _tm.from_dlpack(v)

    return ret


def _tm_dict_to_torch_dict(tm_dict: _tm.TensorMap):
    """map turbomind's tensor to torch's tensor."""
    ret = dict()
    for k, v in tm_dict.items():
        if v.type == _tm.DataType.TYPE_UINT32:
            v = v.view(_tm.DataType.TYPE_INT32)
        ret[k] = torch.from_dlpack(v)

    return ret


class TurboMind:
    """LMDeploy's inference engine.

    Args:
        model_path (str): the path of turbomind's model
        mode_name (str): the name of the served model
        chat_template_name (str): the name of the chat template, which is
            supposed to be a builtin chat template defined in
            `lmdeploy/model.py`
        engine_config (TurbomindEngineConfig): the config of the inference
            engine
        model_source (int): the source of the model, which is either
            turbomind model, or a transformers model
    """

    def __init__(self,
                 model_path: str,
                 model_name: str = None,
                 chat_template_name: str = None,
                 engine_config: TurbomindEngineConfig = None,
                 model_source: ModelSource = ModelSource.WORKSPACE,
                 **kwargs):
        self.model_name = model_name
        self.chat_template_name = chat_template_name

        _engine_config = copy.deepcopy(engine_config)
        if _engine_config is None:
            _engine_config = TurbomindEngineConfig()
        if _engine_config.max_batch_size is None:
            _engine_config.max_batch_size = get_max_batch_size('cuda')
        assert _engine_config.max_batch_size > 0, 'max_batch_size should be' \
            f' greater than 0, but got {_engine_config.max_batch_size}'

        self.gpu_count = _engine_config.tp

        if model_source == ModelSource.WORKSPACE:
            tokenizer_model_path = osp.join(model_path, 'triton_models',
                                            'tokenizer')
            self.tokenizer = Tokenizer(tokenizer_model_path)
            self.model_comm = self._from_workspace(
                model_path=model_path, engine_config=_engine_config)
        else:
            if not osp.exists(model_path):
                model_path = get_model(model_path, _engine_config.download_dir,
                                       _engine_config.revision)
            self.tokenizer = Tokenizer(model_path)
            self.model_comm = self._from_hf(model_source=model_source,
                                            model_path=model_path,
                                            engine_config=_engine_config)

        with ThreadPoolExecutor(max_workers=self.gpu_count) as e:
            ranks = [
                self.node_id * self.gpu_count + device_id
                for device_id in range(self.gpu_count)
            ]
            for _ in e.map(self.model_comm.process_weight,
                           range(self.gpu_count), ranks):
                pass
            # implicit synchronization
            for _ in e.map(self.model_comm.create_engine,
                           range(self.gpu_count), ranks,
                           repeat(self.nccl_params)):
                pass

        self.session_len = self.config.session_len
        self.eos_id = self.tokenizer.eos_token_id

    def _create_weight(self, model_comm):
        """Allocate weight buffer, load params if from_workspace."""

        # TODO: support mpi
        self.node_id = 0
        self.node_num = 1
        self.nccl_params = model_comm.create_nccl_params(self.node_id)
        torch.cuda.synchronize()

        # create weight
        def _create_weight_func(device_id):
            rank = self.node_id * self.gpu_count + device_id
            model_comm.create_shared_weights(device_id, rank)

        with ThreadPoolExecutor(max_workers=self.gpu_count) as executor:
            futures = []
            for device_id in range(self.gpu_count):
                futures.append(executor.submit(_create_weight_func, device_id))
            for future in futures:
                future.result()

    def _get_model_params(self, model_comm, tm_params):
        """Get turbomind model params when loading from hf."""

        def _get_params(device_id, que):
            rank = self.node_id * self.gpu_count + device_id
            out = model_comm.get_params(device_id, rank)
            que.put(out)

        que = Queue()
        with ThreadPoolExecutor(max_workers=self.gpu_count) as executor:
            futures = []
            for device_id in range(self.gpu_count):
                futures.append(executor.submit(_get_params, device_id, que))
            for future in futures:
                future.result()

        for _ in range(self.gpu_count):
            tensor_map = que.get()
            for k, v in tensor_map.items():
                if k not in tm_params:
                    tm_params[k] = []
                tm_params[k].append(v)

    def _postprocess_config(self, tm_config, engine_config):
        """postprocess turbomind config by."""
        import copy
        self.config = copy.deepcopy(tm_config)
        # Update the attribute values in `self.config` with the valid values
        # from the corresponding attributes in `engine_config`, such as
        # `session_len`, `quant_policy`, `rope_scaling_factor`, etc.
        self.config.update_from_engine_config(engine_config)

        # update some attributes of `engine_config` which depends on
        # `session_len`
        self.engine_config = engine_config
        if engine_config.max_prefill_token_num is not None \
                and engine_config.num_tokens_per_iter == 0:
            self.engine_config.num_tokens_per_iter = \
                engine_config.max_prefill_token_num
            self.engine_config.max_prefill_iters = (
                self.config.session_len + engine_config.max_prefill_token_num -
                1) // engine_config.max_prefill_token_num

        # pack `self.config` and `self.engine_config` into a dict
        self.config_dict = self.config.to_dict()
        self.config_dict.update(dict(engine_config=asdict(self.engine_config)))
        logger.info(f'turbomind model config:\n\n'
                    f'{json.dumps(self.config_dict, indent=2)}')

    def _from_hf(self, model_source: ModelSource, model_path: str,
                 engine_config: TurbomindEngineConfig):
        """Load model which is in hf format."""
        assert model_source == ModelSource.HF_MODEL, \
            f'{model_source} is not supported'
        assert is_supported(model_path), (
            f'turbomind does not support {model_path}. '
            'Plz try pytorch engine instead.')

        # convert transformers model into turbomind model
        from .deploy.converter import get_tm_model
        tm_model = get_tm_model(model_path, self.model_name,
                                self.chat_template_name, engine_config)

        self._postprocess_config(tm_model.tm_config, engine_config)

        model_comm = _tm.AbstractTransformerModel.create_llama_model(
            model_dir='',
            config=yaml.safe_dump(self.config_dict),
            tensor_para_size=self.gpu_count,
            data_type=self.config.model_config.weight_type)

        # create empty weight
        self._create_weight(model_comm)

        # copy hf model weight to turbomind weight
        tm_params = tm_model.tm_params
        self._get_model_params(model_comm, tm_params)
        logger.warning(f'get {len(tm_params)} model params')
        tm_model.export()
        # there should be no left turbomind params.
        if len(tm_params) > 0:
            uninitialized = list(tm_params.keys())
            logger.warning(
                'the model may not be loaded successfully '
                f'with {len(tm_params)} uninitialized params:\n{uninitialized}'
            )
        return model_comm

    def _from_workspace(self, model_path: str,
                        engine_config: TurbomindEngineConfig):
        """Load model which is converted by `lmdeploy convert`"""
        config_path = osp.join(model_path, 'triton_models', 'weights',
                               'config.yaml')
        # load TurbomindModelConfig from config file
        with open(config_path, 'r') as f:
            _cfg = yaml.safe_load(f)
        cfg = TurbomindModelConfig.from_dict(_cfg)

        # always use tp in converted model (config.yaml)
        if cfg.tensor_para_size != engine_config.tp:
            logger.warning(
                'tp in engine_config is different from in config.yaml'
                f'({config_path}), {engine_config.tp} vs '
                f'{cfg.tensor_para_size}, using tp={cfg.tensor_para_size}')
        self.gpu_count = cfg.tensor_para_size
        engine_config.tp = self.gpu_count

        self._postprocess_config(cfg, engine_config)

        weight_dir = osp.join(model_path, 'triton_models', 'weights')
        model_comm = _tm.AbstractTransformerModel.create_llama_model(
            model_dir=weight_dir,
            config=yaml.safe_dump(self.config_dict),
            tensor_para_size=self.gpu_count,
            data_type=self.config.weight_type)

        # create weight and load params
        self._create_weight(model_comm)
        return model_comm

    @classmethod
    def from_pretrained(cls,
                        pretrained_model_name_or_path: str,
                        model_name: str = None,
                        chat_template_name: str = None,
                        engine_config: TurbomindEngineConfig = None,
                        **kwargs):
        """LMDeploy's turbomind inference engine.

        Args:
            pretrained_model_name_or_path (str):
                It could be one of the following options:
                    - i) A local directory path of a turbomind model which is
                      converted by `lmdeploy convert` command or download from
                      ii) and iii)
                    - ii) The model_id of a lmdeploy-quantized model hosted
                      inside a model repo on huggingface.co, such as
                      "InternLM/internlm-chat-20b-4bit",
                      "lmdeploy/llama2-chat-70b-4bit", etc.
                    - iii) The model_id of a model hosted inside a model repo
                      on huggingface.co, such as "internlm/internlm-chat-7b",
                      "Qwen/Qwen-7B-Chat ", "baichuan-inc/Baichuan2-7B-Chat"
                      and so on.
            kwargs (remaining dictionary of keyword arguments, *optional*):
                Can be used to update configuration when initialize the engine.
        """
        model_source = get_model_source(pretrained_model_name_or_path)
        logger.info(f'model_source: {model_source}')
        return cls(model_path=pretrained_model_name_or_path,
                   model_name=model_name,
                   chat_template_name=chat_template_name,
                   engine_config=engine_config,
                   model_source=model_source,
                   **kwargs)

    def create_instance(self, cuda_stream_id=0):
        """Create a turbomind instance.

        Args:
            cuda_stream_id(int): identity of a cuda stream
        Returns:
            TurboMindInstance: an instance of turbomind
        """
        return TurboMindInstance(self, self.config, cuda_stream_id)


class StreamingSemaphore:

    def __init__(self):
        self.loop = asyncio.get_running_loop()
        self.fut = None
        self.val = 0

    async def acquire(self):
        if self.val:
            return
        self.fut = self.loop.create_future()
        await self.fut
        self.fut = None
        self.val = 0

    def release(self):
        if not self.val:
            self.val = 1
            if self.fut:
                self.fut.set_result(None)


class TurboMindInstance:
    """Instance of TurboMind.

    Args:
        tm_model (str): turbomind's model path
        cuda_stream_id(int): identity of a cuda stream
    """

    def __init__(self,
                 tm_model: TurboMind,
                 config: TurbomindModelConfig,
                 cuda_stream_id: int = 0):
        self.tm_model = tm_model
        self.cuda_stream_id = cuda_stream_id

        self.node_id = tm_model.node_id
        self.gpu_count = tm_model.gpu_count

        self.eos_id = tm_model.eos_id
        self.session_len = tm_model.session_len

        self.nccl_params = tm_model.nccl_params

        # create model instances
        self.model_inst = self._create_model_instance(0)

        self.config = config
<<<<<<< HEAD
        self.done_event = None

        self.cond = None
        self.done_event = None
=======
        self.lock = None
>>>>>>> 8fa85dcf

    def _create_model_instance(self, device_id):
        model_inst = self.tm_model.model_comm.create_model_instance(device_id)
        return model_inst

    def _get_logprobs(self,
                      logprob_vals: torch.Tensor,
                      logprob_indexes: torch.Tensor,
                      logprob_nums: torch.Tensor,
                      output_ids: torch.Tensor,
                      logprobs: int = None,
                      length: int = None,
                      out_logprobs: List[Dict[int, float]] = None,
                      session_id: int = None):
        if logprobs is None:
            return None
        if out_logprobs is None:
            out_logprobs = []
        if len(output_ids) <= len(out_logprobs):
            return out_logprobs
        offset = len(out_logprobs)
        for (token_id, idx, val, n) in zip(output_ids[offset:length],
                                           logprob_indexes[offset:length],
                                           logprob_vals[offset:length],
                                           logprob_nums[offset:length]):
            topn = min(n.item(), logprobs)
            tok_res = {idx[i].item(): val[i].item() for i in range(topn)}
            if token_id.item() not in tok_res:
                valid_n = n.item()
                tok_res[token_id.item()] = \
                    val[:valid_n][idx[:valid_n] == token_id].item()
            ids = list(tok_res.keys())
            for k in ids:
                if tok_res[k] == float('-inf'):
                    tok_res.pop(k)
            out_logprobs.append(tok_res)
        return out_logprobs

<<<<<<< HEAD
    def async_end_cb(self, status: int):

        async def _signal():
            logger.warning(f'session ended, status = {status}')
            self.end_event.set()

        asyncio.run_coroutine_threadsafe(_signal(), self.event_loop)

    async def async_end(self, session_id):
        logger.warning(f'async_end session_id {session_id}')
        await self.done_event.wait()
        self.end_event = asyncio.Event()
        self.event_loop = asyncio.get_running_loop()
        self.model_inst.end(self.async_end_cb)
        await self.end_event.wait()

    def end_cb(self, status: int):
        logger.warning(f'session ended, status = {status}')
        self.end_event.set()

    def end(self):
        self.done_event.wait()
        self.end_event = threading.Event()
        self.model_inst.end(self.end_cb)
        self.end_event.wait()

    def cancel(self, session_id: int, blocking: bool = False):
        logger.warning(f'cancel session_id {session_id}, blocking {blocking}')
        self.model_inst.cancel()
        if blocking:
            self.done_event.wait()

    def async_cancel_cb(self, status: int):

        async def _signal():
            logger.warning(f'session canceled, status = {status}')
            self.cancel_event.set()

        asyncio.run_coroutine_threadsafe(_signal(), self.event_loop)

    async def async_cancel(self, session_id: int = None):
        """End the given session."""
        logger.warning(f'async_cancel session_id {session_id}')
        if not self.is_canceled:
            self.cancel_event = asyncio.Event()
            self.model_inst.cancel(self.async_cancel_cb)
            self.is_canceled = True
        await self.cancel_event.wait()

=======
>>>>>>> 8fa85dcf
    def prepare_embeddings(self,
                           input_embeddings=None,
                           input_embedding_ranges=None):
        """Convert embeddings."""
        if input_embeddings is None:
            return None, None

        assert len(input_embeddings) == len(input_embedding_ranges)
        if not isinstance(input_embeddings[0], (list, type(None))):
            input_embeddings = [input_embeddings]
            input_embedding_ranges = [input_embedding_ranges]

        if all([isinstance(x, type(None)) for x in input_embeddings]):
            return None, None

        hidden_dim = None
        for embeddings in input_embeddings:
            if embeddings is not None:
                hidden_dim = embeddings[0].squeeze().shape[-1]
                break
        assert hidden_dim is not None

        # construct input_embeddings
        for i in range(len(input_embeddings)):
            item = input_embeddings[i] or []
            # convert to torch.Tensor if input is np.ndarray
            if item and isinstance(item[0], np.ndarray):
                item = [torch.from_numpy(x).squeeze() for x in item]
            # convert to lookup table type
            _MAP = dict(float=torch.float,
                        bfloat16=torch.bfloat16,
                        float16=torch.float16)
            dtype = _MAP.get(self.tm_model.config.weight_type, torch.float16)
            item = [x.to(dtype=dtype) for x in item]
            item = item or [torch.zeros(0, hidden_dim, dtype=dtype)]
            input_embeddings[i] = item
        input_embeddings = [torch.cat(x) for x in input_embeddings]
        input_embeddings = pad_sequence(input_embeddings, batch_first=True)
        input_embeddings = input_embeddings.reshape(input_embeddings.shape[0],
                                                    -1).view(torch.int8)
        # construct input_embedding_ranges
        for i in range(len(input_embedding_ranges)):
            item = input_embedding_ranges[i] or []
            item = torch.IntTensor(item).reshape(-1, 2)
            input_embedding_ranges[i] = item
        input_embedding_ranges = pad_sequence(input_embedding_ranges,
                                              batch_first=True,
                                              padding_value=-1)

        return input_embeddings, input_embedding_ranges

    def prepare_inputs(self,
                       input_ids,
                       gen_config: GenerationConfig,
                       input_embeddings=None,
                       input_embedding_ranges=None):
        """Convert inputs format."""
        assert isinstance(input_ids, Sequence)

        input_ids = torch.IntTensor(input_ids)
        input_len = len(input_ids)

        inputs = dict(input_ids=input_ids, )

        input_embeddings, input_embedding_ranges = self.prepare_embeddings(
            input_embeddings, input_embedding_ranges)
        if input_embeddings is not None:
            inputs['input_embeddings'] = input_embeddings
            inputs['input_embedding_ranges'] = input_embedding_ranges

        bad_words = []
        if gen_config.bad_token_ids is not None:
            bad_words.extend(gen_config.bad_token_ids)
        if gen_config.ignore_eos:
            stop_words = None
            bad_words.append(self.eos_id)
        else:
            stop_words = gen_config.stop_token_ids or []
            if self.eos_id not in stop_words:
                stop_words.append(self.eos_id)
        stop_words = _construct_stop_or_bad_words(stop_words)
        bad_words = _construct_stop_or_bad_words(bad_words)

        if stop_words is not None:
            inputs['stop_words_list'] = stop_words
        if bad_words is not None:
            inputs['bad_words_list'] = bad_words

        return inputs, input_len

    async def async_cancel(self, session_id: int = None):
        self.model_inst.cancel()

    def async_end_cb(self, fut: asyncio.Future, status: int):
        """executing on engine's signaling thread."""
        logger.info(f'[async_end_cb] session ended, status = {status}')
        fut.get_loop().call_soon_threadsafe(fut.set_result, status)

<<<<<<< HEAD
    def async_signal_cb(self):
        coro = self.async_signal()
        assert (
            self.cond is not None and coro is not None
            and self.event_loop is not None
        ), f'cond {self.cond}, coro {coro}, event_loop {self.event_loop}'
        asyncio.run_coroutine_threadsafe(coro, self.event_loop)
=======
    def async_end(self, session_id):
        fut = asyncio.get_running_loop().create_future()
        self.model_inst.end(partial(self.async_end_cb, fut), session_id)
        return fut

    def async_signal_cb(self, s: StreamingSemaphore):
        """executing on engine's signaling thread."""
        s.loop.call_soon_threadsafe(s.release)
>>>>>>> 8fa85dcf

    async def async_stream_infer(self,
                                 session_id,
                                 input_ids,
                                 input_embeddings=None,
                                 input_embedding_ranges=None,
                                 sequence_start: bool = True,
                                 sequence_end: bool = False,
                                 step=0,
                                 gen_config: GenerationConfig = None,
                                 stream_output=False,
                                 **kwargs):
        """Perform model inference.

        Args:
            session_id (int): the id of a session
            input_ids (numpy.ndarray): the token ids of a prompt
            input_embeddings (List[numpy.ndarray]): embeddings features
            input_embedding_ranges (List[Tuple[int,int]]): the begin/end
              offsets of input_embeddings to input_ids
            sequence_start (bool): indicator for starting a sequence
            sequence_end (bool): indicator for ending a sequence
            step (int): the offset of the k/v cache
            stop (bool): indicator for cancelling the session
            gen_config (GenerationConfig): generation config
            stream_output (bool): indicator for stream output
            kwargs (dict): kwargs for backward compatibility
        """
<<<<<<< HEAD
        self.event_loop = asyncio.get_running_loop()
        if self.done_event is not None:
            await self.done_event.wait()
            self.done_event.clear()
        else:
            self.cond = asyncio.Condition()
            self.done_event = asyncio.Event()

        self.is_canceled = False
        self.flag = 0

=======
        logger.info(f'[async_stream_infer] session {session_id} start')
>>>>>>> 8fa85dcf
        gen_cfg = self._get_generation_config(gen_config)

        inputs, input_len = self.prepare_inputs(
            input_ids=input_ids,
            input_embeddings=input_embeddings,
            input_embedding_ranges=input_embedding_ranges,
            gen_config=gen_config)
        logger.info(f'[async_stream_infer] session_id {session_id}')
        session = _tm.SessionParam(id=session_id,
                                   step=step,
                                   start=sequence_start,
                                   end=sequence_end)

        inputs = _np_dict_to_tm_dict(inputs)

        sem = StreamingSemaphore()
        signal_cb = partial(self.async_signal_cb, sem)

        outputs, shared_state = self.model_inst.forward(
            inputs, session, gen_cfg, stream_output, signal_cb)

        outputs = _tm_dict_to_torch_dict(outputs)

        output_ids_buf = outputs['output_ids']

        out_logprobs = None
        finish = False
        state = None

        output_ids = []
        output_len = 0
        prev_len = step + input_len
        try:
            while True:
                await sem.acquire()

                state = shared_state.consume()
                status, seq_len = state.status, state.seq_len

                if status == 7:
                    finish, status = True, 0
                elif status:
                    yield self._get_error_output()
                    break

                if seq_len == prev_len and not finish:
                    continue

                output_ids += output_ids_buf[prev_len:seq_len].tolist()
                output_len += seq_len - prev_len
<<<<<<< HEAD

                status = (ResponseType.FINISH
                          if finish else ResponseType.SUCCESS)
                output = EngineOutput(status, output_ids, output_len.item(),
=======
                status = ResponseType.FINISH if finish else ResponseType.SUCCESS  # noqa
                output = EngineOutput(status, output_ids, output_len,
>>>>>>> 8fa85dcf
                                      out_logprobs)
                prev_len = seq_len

                yield output

                if finish:
                    break

<<<<<<< HEAD
        except Exception as e:
            logger.error(e)
            logger.error(f'self.cond {self.cond}')
=======
        except GeneratorExit:
            logger.info(f'[async_stream_infer] GeneratorExit {session_id}')
            await self.async_cancel(session_id)
        except BaseException as e:
            logger.error(f'[async_stream_infer] {type(e).__name__} {e}')
>>>>>>> 8fa85dcf
            yield self._get_error_output()
        finally:
<<<<<<< HEAD
            async with self.cond:
                # Contract: `notfiy` won't be called again if status is
                # non-zero wait for status to be set as `finish` or `error`
                while not state or state.status == 0:
                    while not self.flag:
                        await self.cond.wait()
                    self.flag = 0
                    state = shared_state.consume()
            self.done_event.set()
            self.event_loop = None
=======
            # Contract: `cb` won't be called again if status is non-zero
            # wait for status to be set as `finish` or `error`
            while not state or state.status == 0:
                await sem.acquire()
                state = shared_state.consume()
            logger.info(f'[async_stream_infer] session {session_id} done')
>>>>>>> 8fa85dcf

    def _get_error_output(self):
        return EngineOutput(status=ResponseType.INTERNAL_ENGINE_ERROR,
                            token_ids=[],
                            num_token=0)

    def _get_generation_config(self, cfg: GenerationConfig):
        c = _tm.GenerationConfig()
        c.max_new_tokens = cfg.max_new_tokens
        c.top_k = cfg.top_k
        c.top_p = cfg.top_p
        c.min_p = cfg.min_p
        c.temperature = cfg.temperature
        c.repetition_penalty = cfg.repetition_penalty
        if cfg.min_new_tokens:
            c.min_new_tokens = cfg.min_new_tokens
        if cfg.logprobs:
            if cfg.logprobs > MAX_LOGPROBS:
                cfg.logprobs = MAX_LOGPROBS
                logger.warning(
                    f'logprobs shoudd be in range [1, {MAX_LOGPROBS}]'
                    f'update logprobs={cfg.logprobs}')
            c.output_logprobs = cfg.logprobs
        if cfg.random_seed is not None:
            c.random_seed = cfg.random_seed
        # print (c)
        return c

    def signal_cb(self):
        with self.cond:
            self.flag = 1
            self.cond.notify()

    def end_cb(self, status: int):
        print(f'session ended, status = {status}')
        self.end_event.set()

    def end(self):
        self.done_event.wait()
        self.end_event = threading.Event()
        self.model_inst.end(self.end_cb)
        self.end_event.wait()

    def cancel(self, session_id: int, blocking: bool = True):
        self.model_inst.cancel()
        if blocking:
            self.done_event.wait()

    def stream_infer(self,
                     session_id,
                     input_ids,
                     input_embeddings=None,
                     input_embedding_ranges=None,
                     sequence_start: bool = True,
                     sequence_end: bool = False,
                     step=0,
                     stop=False,
                     gen_config: GenerationConfig = None,
                     stream_output=False,
                     **kwargs):
        """Perform model inference.

        Args:
            session_id (int): the id of a session
            input_ids (numpy.ndarray): the token ids of a prompt
            input_embeddings (List[numpy.ndarray]): embeddings features
            input_embedding_ranges (List[Tuple[int,int]]): the begin/end
              offsets of input_embeddings to input_ids
            sequence_start (bool): indicator for starting a sequence
            sequence_end (bool): indicator for ending a sequence
            step (int): the offset of the k/v cache
            stop (bool): indicator for cancelling the session
            gen_config (GenerationConfig): generation config
            stream_output (bool): indicator for stream output
            kwargs (dict): kwargs for backward compatibility
        """
        logger.info(f'[stream_infer] session_id {session_id}')
        gen_cfg = self._get_generation_config(gen_config)

        inputs, input_length = self.prepare_inputs(
            input_ids=input_ids,
            input_embeddings=input_embeddings,
            input_embedding_ranges=input_embedding_ranges,
            gen_config=gen_config)

        inputs = _np_dict_to_tm_dict(inputs)

        session = _tm.SessionParam(id=session_id,
                                   step=step,
                                   start=sequence_start,
                                   end=sequence_end,
                                   stop=stop)

        self.cond = threading.Condition()
        self.flag = 0
        self.done_event = threading.Event()

        outputs, shared_state = self.model_inst.forward(
            inputs, session, gen_cfg, stream_output, self.signal_cb)

        outputs = _tm_dict_to_torch_dict(outputs)

        output_ids_buf = outputs['output_ids']

        out_logprobs = None
        finish = False
        state = None

        output_ids = []
        output_len = 0
        prev_len = step + input_length[0]

        try:
            # generator
            while True:
                with self.cond:
                    while not self.flag:
                        self.cond.wait()
                    self.flag = 0

                state = shared_state.consume()
                status, seq_len = state.status, state.seq_len

                if status in [7, 8]:  # TODO: use enum
                    finish = True
                    status = 0
                elif status:
                    yield self._get_error_output()
                    break

                if seq_len == prev_len and not finish:
                    continue

                output_ids += output_ids_buf[prev_len:seq_len].tolist()
                output_len += seq_len - prev_len

<<<<<<< HEAD
                status = (ResponseType.FINISH
                          if finish else ResponseType.SUCCESS)
=======
                status = ResponseType.FINISH if finish else ResponseType.SUCCESS  # noqa
>>>>>>> 8fa85dcf
                output = EngineOutput(status, output_ids, output_len.item(),
                                      out_logprobs)

                prev_len = seq_len

                if out_logprobs:
                    output_token_len = len(output.token_ids)
                    output.logprobs = out_logprobs[:output_token_len]

                yield output

                if finish:
                    break

        except Exception as e:
            logger.error(e)
            yield self._get_error_output()

        finally:
            with self.cond:
<<<<<<< HEAD
                # Contract: `notfiy` won't be called again if status is
                # non-zero wait for status to be set as `finish` or `error`
=======
                # Contract: `cb` won't be called again if status is non-zero
                # wait for status to be set as `finish` or `error`
>>>>>>> 8fa85dcf
                while not state or state.status == 0:
                    while not self.flag:
                        self.cond.wait()
                    state = shared_state.consume()
            # self.cond = None

    def decode(self,
               input_ids,
               steps: List[int] = None,
               input_embeddings=None,
               input_embedding_ranges=None,
               sequence_start: bool = True,
               sequence_end: bool = True):
        """Perform context decode on input tokens.

        Args:
            input_ids (numpy.ndarray): the batch of input token ids
            steps (List[int]): the offset of the k/v cache
            input_embeddings (List[List[Union[torch.Tensor, np.ndarray]]]):
                embeddings features
            input_embedding_ranges: (List[List[Tuple[int, int]]]):
                the begin/end offsets of input_embeddings to input_ids
            sequence_start (bool): indicator for starting a sequence
            sequence_end (bool): indicator for ending a sequence
        """

        if len(input_ids) == 0:
            input_ids = [[]]
        if isinstance(input_ids[0], int):
            input_ids = [input_ids]
        if steps is None:
            steps = [0] * len(input_ids)
        assert isinstance(steps, List) and len(steps) == len(input_ids)

        # append an extra token since input_len-1 tokens will be
        # decoded by context decoder
        input_ids = [x[:] for x in input_ids]
        for inputs in input_ids:
            inputs.append(0)

        batch_size = len(input_ids)

        def _broadcast_np(data, dtype, shape=(batch_size, )):
            if isinstance(data, Iterable):
                assert len(data) == batch_size
                return data

            return np.full(shape, data, dtype=dtype)

        input_ids = [torch.IntTensor(ids) for ids in input_ids]
        input_lengths = torch.IntTensor([len(ids) for ids in input_ids])
        input_ids = pad_sequence(input_ids,
                                 batch_first=True,
                                 padding_value=self.eos_id)
        steps = torch.IntTensor([step for step in steps])

        inputs = dict(input_ids=input_ids,
                      input_lengths=input_lengths,
                      request_output_len=_broadcast_np(0, dtype=np.uint32),
                      is_return_logits=_broadcast_np(1, np.uint32),
                      START=_broadcast_np((1 if sequence_start else 0),
                                          np.int32),
                      END=_broadcast_np((1 if sequence_end else 0), np.int32),
                      step=steps)

        input_embeddings, input_embedding_ranges = self.prepare_embeddings(
            input_embeddings, input_embedding_ranges)
        if input_embeddings is not None:
            inputs['input_embeddings'] = input_embeddings
            inputs['input_embedding_ranges'] = input_embedding_ranges

        tm_inputs = _np_dict_to_tm_dict(inputs)

        # start forward thread
        self._forward_thread(tm_inputs)

        res, tm_outputs = self.que.get()
        if res < 0:
            return None

        outputs = _tm_dict_to_torch_dict(tm_outputs)
        logits = outputs['logits']

        return logits[:, :-1, :]<|MERGE_RESOLUTION|>--- conflicted
+++ resolved
@@ -369,14 +369,7 @@
         self.model_inst = self._create_model_instance(0)
 
         self.config = config
-<<<<<<< HEAD
-        self.done_event = None
-
-        self.cond = None
-        self.done_event = None
-=======
         self.lock = None
->>>>>>> 8fa85dcf
 
     def _create_model_instance(self, device_id):
         model_inst = self.tm_model.model_comm.create_model_instance(device_id)
@@ -415,58 +408,6 @@
             out_logprobs.append(tok_res)
         return out_logprobs
 
-<<<<<<< HEAD
-    def async_end_cb(self, status: int):
-
-        async def _signal():
-            logger.warning(f'session ended, status = {status}')
-            self.end_event.set()
-
-        asyncio.run_coroutine_threadsafe(_signal(), self.event_loop)
-
-    async def async_end(self, session_id):
-        logger.warning(f'async_end session_id {session_id}')
-        await self.done_event.wait()
-        self.end_event = asyncio.Event()
-        self.event_loop = asyncio.get_running_loop()
-        self.model_inst.end(self.async_end_cb)
-        await self.end_event.wait()
-
-    def end_cb(self, status: int):
-        logger.warning(f'session ended, status = {status}')
-        self.end_event.set()
-
-    def end(self):
-        self.done_event.wait()
-        self.end_event = threading.Event()
-        self.model_inst.end(self.end_cb)
-        self.end_event.wait()
-
-    def cancel(self, session_id: int, blocking: bool = False):
-        logger.warning(f'cancel session_id {session_id}, blocking {blocking}')
-        self.model_inst.cancel()
-        if blocking:
-            self.done_event.wait()
-
-    def async_cancel_cb(self, status: int):
-
-        async def _signal():
-            logger.warning(f'session canceled, status = {status}')
-            self.cancel_event.set()
-
-        asyncio.run_coroutine_threadsafe(_signal(), self.event_loop)
-
-    async def async_cancel(self, session_id: int = None):
-        """End the given session."""
-        logger.warning(f'async_cancel session_id {session_id}')
-        if not self.is_canceled:
-            self.cancel_event = asyncio.Event()
-            self.model_inst.cancel(self.async_cancel_cb)
-            self.is_canceled = True
-        await self.cancel_event.wait()
-
-=======
->>>>>>> 8fa85dcf
     def prepare_embeddings(self,
                            input_embeddings=None,
                            input_embedding_ranges=None):
@@ -565,15 +506,6 @@
         logger.info(f'[async_end_cb] session ended, status = {status}')
         fut.get_loop().call_soon_threadsafe(fut.set_result, status)
 
-<<<<<<< HEAD
-    def async_signal_cb(self):
-        coro = self.async_signal()
-        assert (
-            self.cond is not None and coro is not None
-            and self.event_loop is not None
-        ), f'cond {self.cond}, coro {coro}, event_loop {self.event_loop}'
-        asyncio.run_coroutine_threadsafe(coro, self.event_loop)
-=======
     def async_end(self, session_id):
         fut = asyncio.get_running_loop().create_future()
         self.model_inst.end(partial(self.async_end_cb, fut), session_id)
@@ -582,7 +514,6 @@
     def async_signal_cb(self, s: StreamingSemaphore):
         """executing on engine's signaling thread."""
         s.loop.call_soon_threadsafe(s.release)
->>>>>>> 8fa85dcf
 
     async def async_stream_infer(self,
                                  session_id,
@@ -611,21 +542,7 @@
             stream_output (bool): indicator for stream output
             kwargs (dict): kwargs for backward compatibility
         """
-<<<<<<< HEAD
-        self.event_loop = asyncio.get_running_loop()
-        if self.done_event is not None:
-            await self.done_event.wait()
-            self.done_event.clear()
-        else:
-            self.cond = asyncio.Condition()
-            self.done_event = asyncio.Event()
-
-        self.is_canceled = False
-        self.flag = 0
-
-=======
         logger.info(f'[async_stream_infer] session {session_id} start')
->>>>>>> 8fa85dcf
         gen_cfg = self._get_generation_config(gen_config)
 
         inputs, input_len = self.prepare_inputs(
@@ -676,15 +593,8 @@
 
                 output_ids += output_ids_buf[prev_len:seq_len].tolist()
                 output_len += seq_len - prev_len
-<<<<<<< HEAD
-
-                status = (ResponseType.FINISH
-                          if finish else ResponseType.SUCCESS)
-                output = EngineOutput(status, output_ids, output_len.item(),
-=======
                 status = ResponseType.FINISH if finish else ResponseType.SUCCESS  # noqa
                 output = EngineOutput(status, output_ids, output_len,
->>>>>>> 8fa85dcf
                                       out_logprobs)
                 prev_len = seq_len
 
@@ -693,38 +603,19 @@
                 if finish:
                     break
 
-<<<<<<< HEAD
-        except Exception as e:
-            logger.error(e)
-            logger.error(f'self.cond {self.cond}')
-=======
         except GeneratorExit:
             logger.info(f'[async_stream_infer] GeneratorExit {session_id}')
             await self.async_cancel(session_id)
         except BaseException as e:
             logger.error(f'[async_stream_infer] {type(e).__name__} {e}')
->>>>>>> 8fa85dcf
             yield self._get_error_output()
         finally:
-<<<<<<< HEAD
-            async with self.cond:
-                # Contract: `notfiy` won't be called again if status is
-                # non-zero wait for status to be set as `finish` or `error`
-                while not state or state.status == 0:
-                    while not self.flag:
-                        await self.cond.wait()
-                    self.flag = 0
-                    state = shared_state.consume()
-            self.done_event.set()
-            self.event_loop = None
-=======
             # Contract: `cb` won't be called again if status is non-zero
             # wait for status to be set as `finish` or `error`
             while not state or state.status == 0:
                 await sem.acquire()
                 state = shared_state.consume()
             logger.info(f'[async_stream_infer] session {session_id} done')
->>>>>>> 8fa85dcf
 
     def _get_error_output(self):
         return EngineOutput(status=ResponseType.INTERNAL_ENGINE_ERROR,
@@ -861,12 +752,7 @@
                 output_ids += output_ids_buf[prev_len:seq_len].tolist()
                 output_len += seq_len - prev_len
 
-<<<<<<< HEAD
-                status = (ResponseType.FINISH
-                          if finish else ResponseType.SUCCESS)
-=======
                 status = ResponseType.FINISH if finish else ResponseType.SUCCESS  # noqa
->>>>>>> 8fa85dcf
                 output = EngineOutput(status, output_ids, output_len.item(),
                                       out_logprobs)
 
@@ -887,13 +773,8 @@
 
         finally:
             with self.cond:
-<<<<<<< HEAD
-                # Contract: `notfiy` won't be called again if status is
-                # non-zero wait for status to be set as `finish` or `error`
-=======
                 # Contract: `cb` won't be called again if status is non-zero
                 # wait for status to be set as `finish` or `error`
->>>>>>> 8fa85dcf
                 while not state or state.status == 0:
                     while not self.flag:
                         self.cond.wait()
