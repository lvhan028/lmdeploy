--- conflicted
+++ resolved
@@ -420,22 +420,17 @@
         if blocking:
             self.done_event.wait()
 
-<<<<<<< HEAD
-    async def async_cancel(self, session_id: int, blocking: bool = False):
-=======
     def async_cancel_cb(self, status: int):
 
         async def _signal():
-            print(f'session canceled, status = {status}')
+            logger.warning(f'session canceled, status = {status}')
             self.cancel_event.set()
 
         asyncio.run_coroutine_threadsafe(_signal(), self.event_loop)
 
     async def async_cancel(self, session_id: int = None):
->>>>>>> 1bc68d11
         """End the given session."""
-        logger.warning(
-            f'async_cancel session_id {session_id}, blocking {blocking}')
+        logger.warning(f'async_cancel session_id {session_id}')
         if not self.is_canceled:
             self.cancel_event = asyncio.Event()
             self.model_inst.cancel(self.async_cancel_cb)
@@ -573,21 +568,12 @@
             kwargs (dict): kwargs for backward compatibility
         """
         self.event_loop = asyncio.get_running_loop()
-<<<<<<< HEAD
-=======
-
->>>>>>> 1bc68d11
         if self.done_event is not None:
             await self.done_event.wait()
             self.done_event.clear()
         else:
-<<<<<<< HEAD
-            self.done_event = asyncio.Event()
-            self.cond = asyncio.Condition()
-=======
             self.cond = asyncio.Condition()
             self.done_event = asyncio.Event()
->>>>>>> 1bc68d11
 
         self.is_canceled = False
         self.flag = 0
@@ -673,12 +659,7 @@
                     self.flag = 0
                     state = shared_state.consume()
             self.done_event.set()
-<<<<<<< HEAD
-            # self.cond = None
-            # self.event_loop = None
-=======
             self.event_loop = None
->>>>>>> 1bc68d11
 
     def _get_error_output(self):
         return EngineOutput(status=ResponseType.INTERNAL_ENGINE_ERROR,
