--- conflicted
+++ resolved
@@ -40,13 +40,9 @@
     ChatGLMModel='glm4',
     ChatGLMForConditionalGeneration='glm4',
     # mixtral
-<<<<<<< HEAD
     MixtralForCausalLM='mixtral',
     MolmoForCausalLM='molmo',
 )
-=======
-    MixtralForCausalLM='mixtral')
->>>>>>> a41a2a29
 
 
 def is_supported(model_path: str):
