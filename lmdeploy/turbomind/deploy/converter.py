--- conflicted
+++ resolved
@@ -280,14 +280,6 @@
             default to the default cache directory of huggingface.
         kwargs (dict): other params for convert
     """
-<<<<<<< HEAD
-=======
-    if model_name:
-        logger.warning('The argument `<model_name>` is deprecated and unused now. '
-                       'It will be removed on 2024.12.31. It was originally used to '
-                       'specify the name of the built-in chat template, but now it '
-                       'is substituted with a clearer parameter `--chat-template`')
->>>>>>> df06ae3e
     if chat_template is None:
         chat_template = best_match_model(model_path)
     assert chat_template in MODELS.module_dict.keys(), \
