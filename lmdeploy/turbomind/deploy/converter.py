# Copyright (c) OpenMMLab. All rights reserved.
import os
import os.path as osp
import shutil

import fire
import torch

from lmdeploy.archs import get_model_arch
from lmdeploy.messages import TurbomindEngineConfig
from lmdeploy.model import MODELS, best_match_model
from lmdeploy.utils import get_logger, get_model

from ...utils import _get_and_verify_max_len
from ..supported_models import SUPPORTED_ARCHS, is_supported
from .config import TurbomindModelConfig
from .exporter import get_exporter_factory
from .policy import get_input_policy
from .source_model.base import INPUT_MODELS
from .target_model.base import OUTPUT_MODELS

SUPPORTED_FORMATS = ['meta_llama', 'hf', 'awq', 'gptq', None]
logger = get_logger('lmdeploy')


def get_input_model_registered_name(model_path: str, model_format: str):
    """Get the registered name of a model. The name will be used to access the
    INPUT_MODELS registry.

    Args:
        model_path (str): the path of the input model
        model_format (str): the format of the model, which can be one of
            ['meta_llama',  'hf', 'awq']
    """
    arch = get_model_arch(model_path)[0]
    register_name = SUPPORTED_ARCHS[arch]
    return register_name


def create_workspace(_path: str):
    """Create a workspace.

    Args:
        _path (str): the path of the workspace
    """
    if osp.exists(_path):
        print(f'remove workspace in directory {_path}')
        shutil.rmtree(_path)
    print(f'create workspace in directory {_path}')
    weight_path = osp.join(_path, 'triton_models', 'weights')
    tokenizer_path = osp.join(_path, 'triton_models', 'tokenizer')
    os.makedirs(weight_path)
    os.makedirs(tokenizer_path)
    return weight_path, tokenizer_path


def copy_tokenizer(model_path: str, tokenizer_path: str,
                   tm_tokenizer_path: str):
    """Copy tokenizer."""

    if tokenizer_path is not None:
        assert osp.exists(tokenizer_path), f'{tokenizer_path} does not exists.'

        shutil.copy(tokenizer_path,
                    osp.join(tm_tokenizer_path, osp.basename(tokenizer_path)))
    else:
        from transformers import AutoTokenizer
        try:
            _ = AutoTokenizer.from_pretrained(model_path,
                                              trust_remote_code=True)
        except Exception as e:
            assert 0, f'{e}'

    # move tokenizer model to the target path
    candidate = ['tokenizer.model', 'qwen.tiktoken', 'merges.txt']
    for name in candidate:
        tmp_path = osp.join(model_path, name)
        if osp.exists(tmp_path):
            shutil.copy(tmp_path, osp.join(tm_tokenizer_path, name))
    # copy py/json files that are related to tokenizer to the target path
    for _file in os.listdir(model_path):
        if _file.endswith('.json') or _file.endswith('.py'):
            json_path = osp.join(model_path, _file)
            shutil.copy(json_path, osp.join(tm_tokenizer_path, _file))


def get_output_model_registered_name_and_config(model_path: str,
                                                model_format: str, dtype: str,
                                                group_size: int):
    """Get the registered name of the turbomind model and its configuration
    according to the input model path, format and user-input config. The name
    will be used to access the OUTPUT_MODELS registry.

    Args:
        model_path (str): the path of the input model
        model_format (str): the format of the model, which can be one of
            ['meta_llama',  'hf', 'awq', 'gptq']
        dtype (str): the data type of the model's weights and activations
        group_size (int): the size of group used by awq model
    """
    register_name = 'tm'
    turbomind_model_arch = 'llama'
    weight_type = 'float16'

    config = TurbomindModelConfig.from_dict()

    if model_format == 'meta_llama':
        session_len = 2048
    else:  # hf, awq, None
        model_arch, model_config = get_model_arch(model_path)
        turbomind_model_arch = SUPPORTED_ARCHS[model_arch]
        session_len = _get_and_verify_max_len(model_config, None)
        if model_format in ['awq', 'gptq']:
            weight_type = 'int4'
            group_size = 128 if group_size == 0 else group_size
        else:
            torch_dtype = getattr(model_config, 'torch_dtype', 'float16')
            TORCH_DTYPE_MAP = {
                torch.bfloat16: 'bfloat16',
                torch.float16: 'float16'
            }
            weight_type = TORCH_DTYPE_MAP.get(torch_dtype, 'float16')

            # Qwen-1 didn't set torch_dtype. It used bf16 as default
            if model_arch == 'QWenLMHeadModel':
<<<<<<< HEAD
                weight_type = 'bf16'
            # Mixtral + TP + bfloat16 = numerical precision issue
            if model_arch == 'MixtralForCausalLM':
                weight_type = 'fp16'
            if not torch.cuda.is_bf16_supported():
                print(
                    'Device does not support bfloat16. Set float16 forcefully')
                weight_type = 'fp16'
=======
                weight_type = 'bfloat16'

    if dtype == 'auto':
        weight_type = weight_type if weight_type in [
            'float16', 'bfloat16', 'int4'
        ] else 'float16'
    elif dtype in ['float16', 'bfloat16']:
        if weight_type == 'int4':
            logger.warn(f'The model {model_path} is a quantized model, so the '
                        f'specified data type {dtype} is ignored')
        else:
            weight_type = dtype
    else:
        assert 0, f'unsupported specified data type {dtype}'
>>>>>>> 7dc0a5c7

    config.model_config.model_arch = model_arch
    config.model_config.weight_type = weight_type
    config.model_config.model_format = model_format
    config.model_config.group_size = group_size
    config.model_config.session_len = session_len

    lora_type = 'plora' if turbomind_model_arch == 'xcomposer2' else ''

    is_moe = model_arch in ['MixtralForCausalLM']

    exporter_factory = get_exporter_factory(weight_type, lora_type, is_moe)

    return register_name, config, exporter_factory


def pack_model_repository(workspace_path: str):
    """package the model repository.

    Args:
        workspace_path: the path of workspace
    """
    os.symlink(src=osp.join('..', '..', 'tokenizer'),
               dst=osp.join(workspace_path, 'triton_models', 'preprocessing',
                            '1', 'tokenizer'))
    os.symlink(src=osp.join('..', '..', 'tokenizer'),
               dst=osp.join(workspace_path, 'triton_models', 'postprocessing',
                            '1', 'tokenizer'))
    os.symlink(src=osp.join('..', '..', 'weights'),
               dst=osp.join(workspace_path, 'triton_models', 'interactive',
                            '1', 'weights'))
    model_repo_dir = osp.join(workspace_path, 'model_repository')
    os.makedirs(model_repo_dir, exist_ok=True)
    os.symlink(src=osp.join('..', 'triton_models', 'interactive'),
               dst=osp.join(model_repo_dir, 'turbomind'))
    os.symlink(src=osp.join('..', 'triton_models', 'preprocessing'),
               dst=osp.join(model_repo_dir, 'preprocessing'))
    os.symlink(src=osp.join('..', 'triton_models', 'postprocessing'),
               dst=osp.join(model_repo_dir, 'postprocessing'))


def find_quantization_config(nested, target_key):
    if isinstance(nested, dict):
        for key, value in nested.items():
            if key == target_key:
                return value
            if isinstance(value, (dict, list)):
                result = find_quantization_config(value, target_key)
                if result is not None:
                    return result
    elif isinstance(nested, list):
        for item in nested:
            result = find_quantization_config(item, target_key)
            if result is not None:
                return result
    return None


def get_tm_model(model_path,
                 model_name,
                 chat_template_name,
                 engine_config: TurbomindEngineConfig,
                 group_size: int = None,
                 out_dir: str = None):
    """Create turbomind model.

    Args:
        model_path (str): the path of the input model, which is supposed
            to be a local path, or huggingface hub repo_id, or modelscope
            hub repo_id
        model_name (str): user customized model name
        chat_template_name (str): the name of the chat template of
            the input model
        engine_config(TurbomindEngineConfig): user input engine config
        group_size(int): refers to the group_size if the input model
            is a w4a16(awq or gptq) quantized model
        out_dir(str): the output directory where to save to turbomind model.
            If it is None, the turbomind model won't be saved
    """
    _, cfg = get_model_arch(model_path)
    quant_config = find_quantization_config(cfg.to_dict(),
                                            'quantization_config')
    if quant_config:
        quant_method = quant_config.get('quant_method')
        _group_size = int(quant_config.get('group_size', 0))
        version = quant_config.get('version')
        assert engine_config.model_format is None or \
            engine_config.model_format == quant_method, \
            f'mismatched quant method: user input ' \
            f'"{engine_config.model_format}" ' \
            f'vs model quant_config "{quant_method}"'
        assert group_size is None or group_size == _group_size, \
            f'mismatched quant group size: user input "{group_size}" ' \
            f'vs model quant_config "{_group_size}"'

        if quant_method == 'awq':
            assert version == 'gemm', \
                f'unsupported quant config: {quant_config}'
        elif quant_method == 'gptq':
            assert not quant_config.get('desc_act', False) and \
                quant_config.get('sym', True), \
                f'unsupported quant config: {quant_config}'
        else:
            assert 0, f'unsupported quant_config: {quant_config}'

        engine_config.model_format = quant_method
        group_size = _group_size

    # Compatible to awq models that are quantized by lmdeploy (<=v0.3.0)
    if not group_size:
        group_size = 128

    if engine_config.model_format in ['awq', 'gptq']:
        assert group_size == 128, \
            f'model format is "{engine_config.model_format}" ' \
            f'but group_size is {group_size}. Currently, only 128 ' \
            'is supported'

    input_model_name = get_input_model_registered_name(
        model_path, engine_config.model_format)
    input_policy = get_input_policy(engine_config.model_format)
    input_model = INPUT_MODELS.get(input_model_name)(model_path=model_path,
                                                     tokenizer_path=model_path,
                                                     input_policy=input_policy)

    output_model_name, tm_cfg, exporter_factory = \
        get_output_model_registered_name_and_config(
            model_path=model_path,
            model_format=engine_config.model_format,
            dtype=engine_config.dtype,
            group_size=group_size)

    tm_cfg.model_config.chat_template = chat_template_name
    tm_cfg.model_config.model_name = model_name
    tm_cfg.model_config.tp = engine_config.tp

    output_model = OUTPUT_MODELS.get(output_model_name)(
        input_model=input_model,
        cfg=tm_cfg,
        exporter_factory=exporter_factory,
        out_dir=out_dir)

    return output_model


def main(model_name: str,
         model_path: str,
         model_format: str = 'hf',
         dtype: str = 'auto',
         chat_template: str = None,
         tokenizer_path: str = None,
         dst_path: str = 'workspace',
         tp: int = 1,
         group_size: int = 0,
         revision: str = None,
         download_dir: str = None,
         **kwargs):
    """deploy llama family models via turbomind.

    Args:
        model_name (str): unused any longer
        model_path (str): the directory path of the model
        model_format (str): the format of the model, should choose from
            ['meta_llama', 'hf', 'awq', 'gptq']. 'meta_llama' stands for META's
            llama format, 'hf' means huggingface model, and 'awq', `gptq`
            means models quantized by `autoawq` and `autogptq` respectively.
            The default value is hf
        dtype (str): data type for model weights and activations. It can be
            one of the following values, ['auto', 'float16', 'bfloat16']
            The `auto` option will use FP16 precision for FP32 and FP16
            models, and BF16 precision for BF16 models.
        chat_template (str): the name of the built-in chat template.
        tokenizer_path (str): the path of tokenizer model
        dst_path (str): the destination path that saves outputs
        tp (int): the number of GPUs used for tensor parallelism, should be 2^n
        quant_path (str): Path of the quantized model, which can be None.
        group_size (int): a parameter used in AWQ to quantize fp16 weights
            to 4 bits
        revision (str): The specific model version to use. It can be a branch
            name, a tag name, or a commit id. If unspecified, will use
            the default version.
        download_dir (str): Directory to download and load the weights,
            default to the default cache directory of huggingface.
        kwargs (dict): other params for convert
    """
    if model_name:
        logger.warning(
            'The argument `<model_name>` is deprecated and unused now. '
            'It will be removed on 2024.12.31. It was originally used to '
            'specify the name of the built-in chat template, but now it '
            'is substituted with a clearer parameter `--chat-template`')
    if chat_template is None:
        chat_template = best_match_model(model_path)
    assert chat_template in MODELS.module_dict.keys(), \
        f"chat template '{chat_template}' is not a built-in template. " \
        f'The built-ins are: {MODELS.module_dict.keys()}'
    assert is_supported(model_path), (
        f'turbomind does not support {model_path}. '
        'Plz try pytorch engine instead.')

    assert ((tp & (tp - 1) == 0) and tp != 0), 'tp should be 2^n'

    assert model_format in SUPPORTED_FORMATS, 'the model format ' \
        f'should be in {SUPPORTED_FORMATS}'

    if not os.path.exists(model_path):
        print(f"can't find model from local_path {model_path}, "
              'try to download from huggingface')
        model_path = get_model(
            model_path,
            revision=revision,
            download_dir=download_dir,
        )
        print(f'load model from {model_path}')

    tm_weight_path, tm_tokenizer_path = create_workspace(dst_path)
    copy_tokenizer(model_path, tokenizer_path, tm_tokenizer_path)
    engine_config = TurbomindEngineConfig(tp=tp,
                                          model_format=model_format,
                                          dtype=dtype)
    tm_model = get_tm_model(model_path, model_name, chat_template,
                            engine_config, group_size, tm_weight_path)
    tm_model.export()


if __name__ == '__main__':
    fire.Fire(main)<|MERGE_RESOLUTION|>--- conflicted
+++ resolved
@@ -123,17 +123,10 @@
 
             # Qwen-1 didn't set torch_dtype. It used bf16 as default
             if model_arch == 'QWenLMHeadModel':
-<<<<<<< HEAD
-                weight_type = 'bf16'
+                weight_type = 'bfloat16'
             # Mixtral + TP + bfloat16 = numerical precision issue
             if model_arch == 'MixtralForCausalLM':
                 weight_type = 'fp16'
-            if not torch.cuda.is_bf16_supported():
-                print(
-                    'Device does not support bfloat16. Set float16 forcefully')
-                weight_type = 'fp16'
-=======
-                weight_type = 'bfloat16'
 
     if dtype == 'auto':
         weight_type = weight_type if weight_type in [
@@ -147,7 +140,6 @@
             weight_type = dtype
     else:
         assert 0, f'unsupported specified data type {dtype}'
->>>>>>> 7dc0a5c7
 
     config.model_config.model_arch = model_arch
     config.model_config.weight_type = weight_type
