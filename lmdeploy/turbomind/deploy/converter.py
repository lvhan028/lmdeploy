--- conflicted
+++ resolved
@@ -17,22 +17,7 @@
 from .source_model.base import INPUT_MODELS
 from .target_model.base import OUTPUT_MODELS, TurbomindModelConfig
 
-<<<<<<< HEAD
-supported_formats = ['llama', 'hf', 'awq', None]
-special_input_model_map = {
-    'qwen': 'qwen',
-    'qwen2': 'qwen2',
-    'baichuan': 'baichuan',
-    'baichuan2': 'baichuan2',
-    'internlm2': 'internlm2',
-    'xcomposer2': 'xcomposer2',
-    'deepseekvl': 'deepseekvl',
-    'internvl': 'internvl',
-    'glm4': 'glm4'
-}
-=======
 SUPPORTED_FORMATS = ['meta_llama', 'hf', 'awq', None]
->>>>>>> 45f5d1d0
 
 
 def get_package_root_path():
