# Copyright (c) OpenMMLab. All rights reserved.
import math
import re

import torch

from lmdeploy.archs import get_model_arch

from ..config import RopeParam
from ..loader import create_loader
from .base import INPUT_MODELS, BaseInputModel, BaseReader


class LlamaReader(BaseReader):
    """LlamaReader."""

    attn_layer_prefix = 'model.layers'
    attn_layer_patten = r'model.layers.([0-9]+).'
    tok_embeddings_key = 'model.embed_tokens.weight'
    norm_weight_key = 'model.norm.weight'
    output_weight_key = 'lm_head.weight'

    attn_pattern = r'self_attn'
    ffn_pattern = r'mlp'

    def __init__(self, new_params: dict, unused_params: dict, last_bin: bool, model_cfg: dict, policy):
        super().__init__()
        self.params = unused_params
        self.params.update(new_params)
        self.last_bin = last_bin
        self.model_cfg = model_cfg
        tie_word_embeddings = self.model_cfg.get('tie_word_embeddings', False)
        if tie_word_embeddings:
            self.output_weight_key = self.tok_embeddings_key
        self.processor = policy

    def filter(self, pattern: str):
        params = []
        for k in self.params.keys():
            if re.search(pattern, k):
                params.append(k)
        return params

    def tok_embeddings(self):
        """Get embeddings."""
        return self.transform(self.params.get(self.tok_embeddings_key, None), 'weight')

    def norm_weight(self):
        """Get norm."""
        return self.transform(self.params.get(self.norm_weight_key, None), 'weight')

    def output_weight(self):
        """Get output."""
        return self.transform(self.params.get(self.output_weight_key, None), 'weight')

    def _transform(self, x: torch.Tensor, kind: str):
        return self.processor(x, kind)

    def _attn(self, i: int, kind: str):
        """Get q, k, v, o kind for layer i."""
        result = []
        for key in ['q', 'k', 'v', 'o']:
            tensor = self.params.get(f'{self.attn_layer_prefix}.{i}.self_attn.{key}_proj.{kind}')
            tensor = self.transform(tensor, kind)
            result.append(tensor)
        return (*result, )

    def attn(self, i: int, kind: str):
        if not kind:
            return self.filter(self.attn_pattern)
        return self._attn(i, kind)

    def attn_norm(self, i: int):
        """Get attn norm for layer i."""
        return self.transform(self.params[f'{self.attn_layer_prefix}.{i}.input_layernorm.weight'], 'weight')

    def _ffn(self, i: int, kind: str):
        """Get ffn kind for layer i."""
        if not kind:
            return self.filter(self.ffn_pattern)
        result = []
        for key in ['gate', 'down', 'up']:
            tensor = self.params[f'{self.attn_layer_prefix}.{i}.mlp.{key}_proj.{kind}']
            tensor = self.transform(tensor, kind)
            result.append(tensor)
        return (*result, )

    def ffn(self, i: int, kind: str):
        if not kind:
            return self.filter(self.ffn_pattern)
        return self._ffn(i, kind)

    def ffn_norm(self, i: int):
        """Get ffn norm for layer i."""
        return self.transform(self.params[f'{self.attn_layer_prefix}.{i}.post_attention_layernorm.weight'], 'weight')


@INPUT_MODELS.register_module(name='llama')
class LlamaModel(BaseInputModel):
    """Llama model in hf format."""

    Reader = LlamaReader

    def __init__(self, model_path: str, tokenizer_path: str, **kwargs: dict):
        super().__init__(model_path, tokenizer_path)
        self.policy = kwargs.get('input_policy')
        _, self.model_config = get_model_arch(model_path)
        self.model_config = self.model_config.to_dict()

    def readers(self):
        loader = create_loader(self.model_path, self.Reader.attn_layer_patten)
        for i, param in loader.items():
            reader = self.Reader(param, {}, False, self.model_config, policy=self.policy)
            yield i, reader
        torch.cuda.empty_cache()

    def model_info(self):
        """Read model info."""
        model_arg = self.model_config
        num_layer = model_arg['num_hidden_layers']
        norm_eps = model_arg['rms_norm_eps']
        attn_head_num = model_arg['num_attention_heads']
        vocab_size = model_arg['vocab_size']
        inter_size = model_arg['intermediate_size']
        if 'num_key_value_heads' in model_arg:
            kv_head_num = model_arg['num_key_value_heads']
        else:
            kv_head_num = model_arg['num_attention_heads']
        hidden_units = model_arg['hidden_size']
        head_dim = model_arg.get('head_dim', hidden_units // attn_head_num)
        # compute rope param
        rope_theta = float(model_arg.get('rope_theta', 10000.0))
        max_position_embeddings = int(model_arg.get('max_position_embeddings', 0))
        rope_param = RopeParam(type='default', base=rope_theta, dim=head_dim)
        rope_scaling = model_arg.get('rope_scaling', None)
        if isinstance(rope_scaling, dict):
            llama2_scaling_type = rope_scaling.get('type', '')
            llama3_scaling_type = rope_scaling.get('rope_type', '')
            if llama2_scaling_type and llama3_scaling_type \
                    and llama2_scaling_type != llama3_scaling_type:
                raise ValueError(f'Ambiguous rope_scaling in config: {model_arg}')
            scaling_type = llama2_scaling_type if llama2_scaling_type \
                else llama3_scaling_type
            scaling_factor = rope_scaling.get('factor', 0.0)
            if scaling_type == 'dynamic':
                rope_param.__dict__.update(type='dynamic',
                                           factor=scaling_factor,
                                           max_position_embeddings=max_position_embeddings)
            elif scaling_type == 'linear':
                rope_param.__dict__.update(type='linear', factor=scaling_factor)
            elif scaling_type == 'llama3':
                low_freq_factor = rope_scaling.get('low_freq_factor', 1.0)
                high_freq_factor = rope_scaling.get('high_freq_factor', 1.0)
                original_max_position_embeddings = model_arg['rope_scaling'].get('original_max_position_embeddings', 0)
                rope_param.__dict__.update(type='llama3',
                                           factor=scaling_factor,
                                           low_freq_factor=low_freq_factor,
                                           high_freq_factor=high_freq_factor,
                                           original_max_position_embeddings=original_max_position_embeddings)
            elif scaling_type == 'yarn':
                attention_factor = rope_scaling.get('attention_factor', None)
                if attention_factor is None:
                    attention_factor = 0.1 * math.log(scaling_factor) + 1.0
                beta_fast = rope_scaling.get('beta_fast', 32.0)
                beta_slow = rope_scaling.get('beta_slow', 1.0)
                rope_param.__dict__.update(type='yarn',
                                           factor=scaling_factor,
                                           max_position_embeddings=max_position_embeddings,
                                           attention_factor=attention_factor,
                                           beta_fast=beta_fast,
                                           beta_slow=beta_slow)
            else:
<<<<<<< HEAD
                raise RuntimeError(f'Unsupported rope type: {scaling_type}')
=======
                kv_head_num = model_arg['num_attention_heads']
            hidden_units = model_arg['hidden_size']
            head_dim = model_arg.get('head_dim', hidden_units // attn_head_num)
            # compute rope param
            rope_theta = float(model_arg.get('rope_theta', 10000.0))
            max_position_embeddings = int(model_arg.get('max_position_embeddings', 0))
            rope_param = RopeParam(type='default', base=rope_theta, dim=head_dim)
            rope_scaling = model_arg.get('rope_scaling', None)
            if isinstance(rope_scaling, dict):
                llama2_scaling_type = rope_scaling.get('type', '')
                llama3_scaling_type = rope_scaling.get('rope_type', '')
                if llama2_scaling_type and llama3_scaling_type \
                        and llama2_scaling_type != llama3_scaling_type:
                    raise ValueError(f'Ambiguous rope_scaling in config: {model_arg}')
                scaling_type = llama2_scaling_type if llama2_scaling_type \
                    else llama3_scaling_type
                if rope_scaling.get('mrope_section') is not None:
                    # TODO: treat mrope as an option to the common rope functions
                    scaling_type = 'mrope'
                scaling_factor = rope_scaling.get('factor', 0.0)
                if scaling_type == 'default':
                    pass
                elif scaling_type == 'dynamic':
                    rope_param.type = 'dynamic'
                    rope_param.factor = scaling_factor
                    rope_param.max_position_embeddings = max_position_embeddings
                elif scaling_type == 'linear':
                    rope_param.type = 'linear'
                    rope_param.factor = scaling_factor
                elif scaling_type == 'llama3':
                    low_freq_factor = rope_scaling.get('low_freq_factor', 1.0)
                    high_freq_factor = rope_scaling.get('high_freq_factor', 1.0)
                    original_max_position_embeddings = model_arg['rope_scaling'].get(
                        'original_max_position_embeddings', 0)
                    rope_param.type = 'llama3'
                    rope_param.factor = scaling_factor
                    rope_param.low_freq_factor = low_freq_factor
                    rope_param.high_freq_factor = high_freq_factor
                    rope_param.original_max_position_embeddings = original_max_position_embeddings
                elif scaling_type == 'yarn':
                    attention_factor = rope_scaling.get('attention_factor', None)
                    if attention_factor is None:
                        attention_factor = 0.1 * math.log(scaling_factor) + 1.0
                    beta_fast = rope_scaling.get('beta_fast', 32.0)
                    beta_slow = rope_scaling.get('beta_slow', 1.0)
                    rope_param.type = 'yarn'
                    if 'original_max_position_embeddings' in rope_scaling:
                        original_max_position_embeddings = rope_scaling['original_max_position_embeddings']
                        scaling_factor = max_position_embeddings / original_max_position_embeddings
                    else:
                        original_max_position_embeddings = max_position_embeddings
                    rope_param.factor = scaling_factor
                    rope_param.max_position_embeddings = original_max_position_embeddings
                    rope_param.attention_factor = attention_factor
                    rope_param.beta_fast = beta_fast
                    rope_param.beta_slow = beta_slow
                elif scaling_type == 'mrope':
                    mrope_section = rope_scaling.get('mrope_section')
                    rope_param.type = 'mrope'
                    rope_param.mrope_section = mrope_section
                else:
                    raise RuntimeError(f'Unsupported rope type: {scaling_type}')
>>>>>>> a731a7f8

        return dict(size_per_head=head_dim,
                    num_layer=num_layer,
                    norm_eps=norm_eps,
                    head_num=attn_head_num,
                    kv_head_num=kv_head_num,
                    hidden_units=hidden_units,
                    inter_size=inter_size,
                    vocab_size=vocab_size,
                    max_position_embeddings=max_position_embeddings,
                    rope_param=rope_param)<|MERGE_RESOLUTION|>--- conflicted
+++ resolved
@@ -141,101 +141,51 @@
                 raise ValueError(f'Ambiguous rope_scaling in config: {model_arg}')
             scaling_type = llama2_scaling_type if llama2_scaling_type \
                 else llama3_scaling_type
+            if rope_scaling.get('mrope_section') is not None:
+                # TODO: treat mrope as an option to the common rope functions
+                scaling_type = 'mrope'
             scaling_factor = rope_scaling.get('factor', 0.0)
-            if scaling_type == 'dynamic':
-                rope_param.__dict__.update(type='dynamic',
-                                           factor=scaling_factor,
-                                           max_position_embeddings=max_position_embeddings)
+            if scaling_type == 'default':
+                pass
+            elif scaling_type == 'dynamic':
+                rope_param.type = 'dynamic'
+                rope_param.factor = scaling_factor
+                rope_param.max_position_embeddings = max_position_embeddings
             elif scaling_type == 'linear':
-                rope_param.__dict__.update(type='linear', factor=scaling_factor)
+                rope_param.type = 'linear'
+                rope_param.factor = scaling_factor
             elif scaling_type == 'llama3':
                 low_freq_factor = rope_scaling.get('low_freq_factor', 1.0)
                 high_freq_factor = rope_scaling.get('high_freq_factor', 1.0)
                 original_max_position_embeddings = model_arg['rope_scaling'].get('original_max_position_embeddings', 0)
-                rope_param.__dict__.update(type='llama3',
-                                           factor=scaling_factor,
-                                           low_freq_factor=low_freq_factor,
-                                           high_freq_factor=high_freq_factor,
-                                           original_max_position_embeddings=original_max_position_embeddings)
+                rope_param.type = 'llama3'
+                rope_param.factor = scaling_factor
+                rope_param.low_freq_factor = low_freq_factor
+                rope_param.high_freq_factor = high_freq_factor
+                rope_param.original_max_position_embeddings = original_max_position_embeddings
             elif scaling_type == 'yarn':
                 attention_factor = rope_scaling.get('attention_factor', None)
                 if attention_factor is None:
                     attention_factor = 0.1 * math.log(scaling_factor) + 1.0
                 beta_fast = rope_scaling.get('beta_fast', 32.0)
                 beta_slow = rope_scaling.get('beta_slow', 1.0)
-                rope_param.__dict__.update(type='yarn',
-                                           factor=scaling_factor,
-                                           max_position_embeddings=max_position_embeddings,
-                                           attention_factor=attention_factor,
-                                           beta_fast=beta_fast,
-                                           beta_slow=beta_slow)
+                rope_param.type = 'yarn'
+                if 'original_max_position_embeddings' in rope_scaling:
+                    original_max_position_embeddings = rope_scaling['original_max_position_embeddings']
+                    scaling_factor = max_position_embeddings / original_max_position_embeddings
+                else:
+                    original_max_position_embeddings = max_position_embeddings
+                rope_param.factor = scaling_factor
+                rope_param.max_position_embeddings = original_max_position_embeddings
+                rope_param.attention_factor = attention_factor
+                rope_param.beta_fast = beta_fast
+                rope_param.beta_slow = beta_slow
+            elif scaling_type == 'mrope':
+                mrope_section = rope_scaling.get('mrope_section')
+                rope_param.type = 'mrope'
+                rope_param.mrope_section = mrope_section
             else:
-<<<<<<< HEAD
                 raise RuntimeError(f'Unsupported rope type: {scaling_type}')
-=======
-                kv_head_num = model_arg['num_attention_heads']
-            hidden_units = model_arg['hidden_size']
-            head_dim = model_arg.get('head_dim', hidden_units // attn_head_num)
-            # compute rope param
-            rope_theta = float(model_arg.get('rope_theta', 10000.0))
-            max_position_embeddings = int(model_arg.get('max_position_embeddings', 0))
-            rope_param = RopeParam(type='default', base=rope_theta, dim=head_dim)
-            rope_scaling = model_arg.get('rope_scaling', None)
-            if isinstance(rope_scaling, dict):
-                llama2_scaling_type = rope_scaling.get('type', '')
-                llama3_scaling_type = rope_scaling.get('rope_type', '')
-                if llama2_scaling_type and llama3_scaling_type \
-                        and llama2_scaling_type != llama3_scaling_type:
-                    raise ValueError(f'Ambiguous rope_scaling in config: {model_arg}')
-                scaling_type = llama2_scaling_type if llama2_scaling_type \
-                    else llama3_scaling_type
-                if rope_scaling.get('mrope_section') is not None:
-                    # TODO: treat mrope as an option to the common rope functions
-                    scaling_type = 'mrope'
-                scaling_factor = rope_scaling.get('factor', 0.0)
-                if scaling_type == 'default':
-                    pass
-                elif scaling_type == 'dynamic':
-                    rope_param.type = 'dynamic'
-                    rope_param.factor = scaling_factor
-                    rope_param.max_position_embeddings = max_position_embeddings
-                elif scaling_type == 'linear':
-                    rope_param.type = 'linear'
-                    rope_param.factor = scaling_factor
-                elif scaling_type == 'llama3':
-                    low_freq_factor = rope_scaling.get('low_freq_factor', 1.0)
-                    high_freq_factor = rope_scaling.get('high_freq_factor', 1.0)
-                    original_max_position_embeddings = model_arg['rope_scaling'].get(
-                        'original_max_position_embeddings', 0)
-                    rope_param.type = 'llama3'
-                    rope_param.factor = scaling_factor
-                    rope_param.low_freq_factor = low_freq_factor
-                    rope_param.high_freq_factor = high_freq_factor
-                    rope_param.original_max_position_embeddings = original_max_position_embeddings
-                elif scaling_type == 'yarn':
-                    attention_factor = rope_scaling.get('attention_factor', None)
-                    if attention_factor is None:
-                        attention_factor = 0.1 * math.log(scaling_factor) + 1.0
-                    beta_fast = rope_scaling.get('beta_fast', 32.0)
-                    beta_slow = rope_scaling.get('beta_slow', 1.0)
-                    rope_param.type = 'yarn'
-                    if 'original_max_position_embeddings' in rope_scaling:
-                        original_max_position_embeddings = rope_scaling['original_max_position_embeddings']
-                        scaling_factor = max_position_embeddings / original_max_position_embeddings
-                    else:
-                        original_max_position_embeddings = max_position_embeddings
-                    rope_param.factor = scaling_factor
-                    rope_param.max_position_embeddings = original_max_position_embeddings
-                    rope_param.attention_factor = attention_factor
-                    rope_param.beta_fast = beta_fast
-                    rope_param.beta_slow = beta_slow
-                elif scaling_type == 'mrope':
-                    mrope_section = rope_scaling.get('mrope_section')
-                    rope_param.type = 'mrope'
-                    rope_param.mrope_section = mrope_section
-                else:
-                    raise RuntimeError(f'Unsupported rope type: {scaling_type}')
->>>>>>> a731a7f8
 
         return dict(size_per_head=head_dim,
                     num_layer=num_layer,
