--- conflicted
+++ resolved
@@ -122,25 +122,16 @@
             step = 0
             seed = random.getrandbits(64)
         else:
-<<<<<<< HEAD
-            if step >= tm_model.session_len:
+            prompt = model.get_prompt(prompt, nth_round)
+            input_ids = tokenizer.encode(prompt)
+            if step + len(input_ids) >= tm_model.session_len:
                 print('WARNING: exceed session max length.'
                       ' Please end the session.')
                 continue
 
             gen_param = get_gen_param(cap, model.sampling_param, nth_round,
                                       step, **kwargs)
-            prompt = model.get_prompt(prompt, nth_round)
-            input_ids = tokenizer.encode(prompt)
-=======
-            print(f'session {session_id}')
-            prompt = model.get_prompt(prompt, nth_round == 1)
-            input_ids = tokenizer.encode(prompt)
-            if step + len(input_ids) >= tm_model.session_len:
-                print('WARNING: exceed session max length.'
-                      ' Please end the session.')
-                continue
->>>>>>> 55764e0b
+
             print(f'{prompt} ', end='', flush=True)
             response_size = 0
             for outputs in generator.stream_infer(
