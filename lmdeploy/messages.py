--- conflicted
+++ resolved
@@ -407,11 +407,8 @@
     HANDLER_NOT_EXIST = enum.auto()
     INPUT_LENGTH_ERROR = enum.auto()
     INTERNAL_ENGINE_ERROR = enum.auto()
-<<<<<<< HEAD
+    CANCEL = enum.auto()
     PREFIX_CACHE_CONFLICT_INTERACTIVE_MODE = enum.auto()
-=======
-    CANCEL = enum.auto()
->>>>>>> d0b6355b
 
 
 @dataclass
