--- conflicted
+++ resolved
@@ -894,7 +894,6 @@
 
             if self.dist_ctx.dp > 1:
                 # get device_id from weight
-                print(f'---------------{[(type(func_args), len(func_args), func_args )for k, (func_name, func_args) in weights]}')
                 device_ids = [func_args[6] for k, (func_name, func_args) in weights]
                 assert all([x == device_ids[0] for x in device_ids])
                 # device_id = device_ids[0]
@@ -928,32 +927,6 @@
                 # the kv cache engine is built.
                 logger.info(f'Building CacheEngine with config: \n{self.cache_config}.')
                 self.build_cache_engine()
-<<<<<<< HEAD
-
-    @torch.inference_mode()
-    def sleep(self, tags: Optional[List[str]] = None):
-        """Sleep."""
-        if tags is None:
-            tags = ['weights', 'kv_cache']
-        if 'weights' in tags:
-            # TODO: find better way to avoid reset graph
-            self.reset_graph_runner()
-            self.patched_model.get_model().cpu()
-        if 'kv_cache' in tags:
-            self.cache_engine = None
-        torch.cuda.empty_cache()
-
-    @torch.inference_mode()
-    def wakeup(self, tags: Optional[List[str]] = None):
-        """Wakeup."""
-        if tags is None:
-            tags = ['weights', 'kv_cache']
-        if 'weights' in tags:
-            self.patched_model.get_model().to(torch.cuda.current_device())
-        if 'kv_cache' in tags:
-            self.build_cache_engine()
-=======
->>>>>>> e843423c
 
     def release(self):
         """release."""
