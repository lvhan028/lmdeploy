# Copyright (c) OpenMMLab. All rights reserved.
import asyncio
import copy
import logging
import os
from dataclasses import dataclass
from typing import Any, Dict, List, Tuple

import numpy as np
import torch

from lmdeploy.messages import PytorchEngineConfig, ResponseType
from lmdeploy.pytorch.disagg.config import EngineRole
from lmdeploy.pytorch.disagg.messages import MigrationExecutionBatch
from lmdeploy.utils import get_logger, get_max_batch_size, get_model, logging_timer

from ..adapter.adapter import AdapterManager
from ..config import BackendConfig, CacheConfig, DistConfig, MiscConfig, ModelConfig, SchedulerConfig
from ..messages import MessageStatus, SchedulerSequence
from ..model_inputs import ModelInputs, VisionModelInputs
from ..paging import Scheduler
from .engine_checker import EngineChecker
from .executor import build_executor
from .logits_process import SamplingInputs
from .request import Request, RequestManager, RequestType, Response

logger = get_logger('lmdeploy')

SeqList = List[SchedulerSequence]

_EMPTY_TOKEN = np.empty((0, ), dtype=np.int64)


@dataclass
class InferOutput:
    """The output of the model inference."""

    session_id: int
    resp: Response
    token_ids: List[int]
    meta: Any = None
    finish: bool = False
    logits: torch.Tensor = None

    # send cache blocks back for migration in Disaggregated LLM Serving
    # when Prefill Engine is Done.
    cache_block_ids: List[int] = None


def _tensorlize_block_offsets(block_offsets, dtype=torch.int32):
    """Tensorlize block_offsets."""
    from torch.nn.utils.rnn import pad_sequence
    block_offsets = [torch.from_numpy(off) for off in block_offsets]
    block_offsets = pad_sequence(block_offsets, batch_first=True).to(dtype)
    return block_offsets


def _update_engine_config(engine_config: PytorchEngineConfig):
    """Update pytorch engine config."""
    # make sure engine exits
    if engine_config is None:
        engine_config = PytorchEngineConfig()
    else:
        engine_config = copy.deepcopy(engine_config)

    if engine_config.max_batch_size is None:
        engine_config.max_batch_size = get_max_batch_size(engine_config.device_type)

    if engine_config.dp != 1:
        if engine_config.tp == 1 and engine_config.ep == 1:
            engine_config.dp = 1
            engine_config.dp_rank = 0

    return engine_config


def _build_scheduler_config(engine_config: PytorchEngineConfig):
    """Build scheduler config."""
    scheduler_config = SchedulerConfig(max_batches=engine_config.max_batch_size,
                                       max_session_len=engine_config.session_len,
                                       prefill_interval=engine_config.prefill_interval)
    return scheduler_config


def _build_cache_config(engine_config: PytorchEngineConfig):
    """Build cache config."""
    cache_config = CacheConfig(max_batches=engine_config.max_batch_size,
                               block_size=engine_config.block_size,
                               num_cpu_blocks=engine_config.num_cpu_blocks,
                               num_gpu_blocks=engine_config.num_gpu_blocks,
                               cache_max_entry_count=engine_config.cache_max_entry_count,
                               max_prefill_token_num=engine_config.max_prefill_token_num,
                               enable_prefix_caching=engine_config.enable_prefix_caching,
                               quant_policy=engine_config.quant_policy,
                               device_type=engine_config.device_type,
                               migration_backend=engine_config.migration_backend,
                               role=engine_config.role)
    return cache_config


def _build_backend_config(engine_config: PytorchEngineConfig):
    """Build backend config."""
    backend_config = BackendConfig(
        eager_mode=engine_config.eager_mode,
        device_type=engine_config.device_type,
    )
    return backend_config


def _build_dist_config(engine_config: PytorchEngineConfig):
    """Build dist config."""
    dist_config = DistConfig(dp=engine_config.dp,
                             tp=engine_config.tp,
                             ep=engine_config.ep,
                             dp_rank=engine_config.dp_rank,
                             enable_microbatch=engine_config.enable_microbatch,
                             enable_eplb=engine_config.enable_eplb)
    return dist_config


def _build_misc_config(engine_config: PytorchEngineConfig):
    """Build misc config."""
    misc_config = MiscConfig.from_engine_config(engine_config)
    return misc_config


class CounterEvent:

    def __init__(self):
        self._counter = 0
        self._event = asyncio.Event()

    async def wait(self):
        await self._event.wait()

    def is_set(self):
        return self._event.is_set()

    def set(self):
        if self._counter > 0:
            self._counter -= 1
        if self._counter == 0:
            self._event.set()

    def clear(self):
        if self._counter == 0 and self._event.is_set():
            self._event.clear()
        self._counter += 1


class RunableEventBase:
    """Runable event base."""

    async def wait(self, idx: int):
        """Wait event."""
        raise NotImplementedError('Not implemented.')

    def set(self, idx: int = None):
        """Set event."""
        raise NotImplementedError('Not implemented.')


class RunableEventAsnyc(RunableEventBase):
    """Awaitable async runable event."""

    def __init__(self, scheduler: Scheduler):
        self.scheduler = scheduler
        self.event = asyncio.Event()

    async def wait(self):
        """Wait event."""
        await self.event.wait()

    def set(self):
        """Set event."""
        if self.scheduler.has_unfinished():
            self.event.set()
        else:
            self.event.clear()


def build_runable_event(scheduler: Scheduler):
    """Build runable event."""
    return RunableEventAsnyc(scheduler)


class InputsMakerBase:

    def __init__(self, engine: 'Engine'):
        self.engine = engine
        self.scheduler_config = engine.scheduler_config
        self.executor = engine.executor

    def _make_forward_inputs(self, *args, **kwargs):
        """Make forward inputs."""
        return self.engine._make_forward_inputs(*args, **kwargs)

    async def send_next_inputs(self):
        """Send next input."""
        raise NotImplementedError('Not implemented.')

    async def prefetch_next_inputs(self):
        """prefetch."""
        raise NotImplementedError('Not implemented.')


class InputsMakerAsync(InputsMakerBase):

    def __init__(self, engine: 'Engine'):
        super().__init__(engine)
        self.scheduler = self.engine.scheduler
        self.forward_inputs = None

        self.dp = self.engine.dist_config.dp
        self.role = self.engine.cache_config.role

        self.next_is_prefill = True
        if self.dp == 1:
            self.do_prefill = self.do_prefill_default
        else:
            self.do_prefill = self.do_prefill_dp

    def do_prefill_dp(self):
        if self.role == EngineRole.Prefill:
            return True

        scheduler = self.scheduler

        if self.next_is_prefill:
            ret = scheduler.has_waiting()
        else:
            ret = not scheduler.has_running()
        return ret

    def do_prefill_default(self):
        # decoding if no waiting
        scheduler = self.scheduler
        if not scheduler.has_waiting():
            return False
        num_running = scheduler.num_running()
        num_waiting = scheduler.num_waiting()
        max_batches = self.scheduler_config.max_batches
        # prefill if too much waiting
        permitted_waiting = 4 if (self.engine.engine_config.role != EngineRole.Prefill) else 1
        if num_waiting >= permitted_waiting:
            return True
        # prefill if no enough running
        if num_running < max_batches * 0.5:
            return True
        # decoding
        return False

    async def _send_next_inputs_impl(self, prefill: bool = None, enable_empty: bool = False):
        forward_inputs = self._make_forward_inputs(prefill, enable_empty)
        if forward_inputs is None:
            return None, None
        next_running = forward_inputs.pop('running')
        inputs = forward_inputs['inputs']
        logger.debug(f'Sending forward inputs: {inputs.log_info()}')
        if logger.level <= logging.DEBUG:
            session_ids = [seq.session_id for seq in next_running]
            logger.debug(f'Forward session_ids: {session_ids}')
        self.next_is_prefill = inputs.is_decoding
        await self.executor.forward_async(forward_inputs)
        self.forward_inputs = forward_inputs
        return forward_inputs, next_running

    async def send_next_inputs(self):
        prefill = self.do_prefill()
        return await self._send_next_inputs_impl(prefill)

    async def prefetch_next_inputs(self):
        enable = False
        scheduler = self.scheduler
        prefill = self.do_prefill()
        if prefill:
            enable = True
        else:
            num_running = scheduler.num_running()
            is_decoding = self.forward_inputs['inputs'].is_decoding
            running_threshold = (self.scheduler_config.max_batches // 4) if is_decoding else 0

            if num_running > running_threshold:
                enable = True

        if enable:
            # send next forward
            logger.debug('Prefetching next forward inputs.')
            return await self._send_next_inputs_impl(prefill, True)
        else:
            return None, None


def build_inputs_maker(engine: 'Engine'):
    """Build inputs makers."""
    return InputsMakerAsync(engine)


class Engine:
    """The inference engine of lmdeploy pytorch.

    Args:
        model_path (str): The hugging face model path.
        tokenizer (lmdeploy.Tokenizer): an instance of lmdeploy.Tokenizer
        engine_config (PytorchEngineConfig): The config of the Engine.
        trust_remote_code (bool): Trust remote code.
    """

    def __init__(self,
                 model_path: str,
                 tokenizer: object,
                 engine_config: PytorchEngineConfig = None,
                 trust_remote_code: bool = True) -> None:
        # make sure engine config exist
        engine_config = _update_engine_config(engine_config)

        # dist args
        self.tokenizer = tokenizer
        self.tp = engine_config.tp
        self.dp = engine_config.dp
        self.dp_rank = engine_config.dp_rank

        # download models and adapters
        if not os.path.exists(model_path):
            model_path = get_model(model_path, engine_config.download_dir, engine_config.revision)

        adapters = engine_config.adapters
        if adapters is not None and len(adapters) > 0:
            adapters = self._download_adapters(adapters, engine_config)

        # check environment
        checker = EngineChecker(model_path=model_path,
                                engine_config=engine_config,
                                trust_remote_code=trust_remote_code,
                                logger=logger)
        checker.handle()

        # build configs
        scheduler_config = _build_scheduler_config(engine_config)
        cache_config = _build_cache_config(engine_config)
        backend_config = _build_backend_config(engine_config)
        dist_config = _build_dist_config(engine_config)
        misc_config = _build_misc_config(engine_config)

        # build model agent
        raw_tokenizer = None
        if tokenizer is not None:
            raw_tokenizer = tokenizer.model.model
        self.executor = build_executor(model_path,
                                       cache_config=cache_config,
                                       backend_config=backend_config,
                                       dist_config=dist_config,
                                       misc_config=misc_config,
                                       tokenizer=raw_tokenizer,
                                       adapters=adapters,
                                       device_type=engine_config.device_type,
                                       distributed_executor_backend=engine_config.distributed_executor_backend,
                                       dtype=engine_config.dtype)
        self.executor.init()

        self.input_processor = self.executor.get_input_processor()
        cache_config = self.executor.cache_config
        self.adapter_manager = self._build_adapter_manager(adapters)
        self.scheduler = Scheduler(scheduler_config, cache_config)

        # engine args
        self.model_path = model_path
        self.engine_config = engine_config
        self.scheduler_config = scheduler_config
        self.cache_config = cache_config
        self.backend_config = backend_config
        self.dist_config = dist_config
        self.max_session_len = self._get_max_session_len()

        self.req_manager = self._bind_request_manager()

        # create main thread
        self._start_loop()
        self._loop_main = None

        # for migration loop management
        self.migration_event: asyncio.Event = None

    @classmethod
    def from_pretrained(cls,
                        pretrained_model_name_or_path: str,
                        tokenizer: object,
                        engine_config: PytorchEngineConfig = None,
                        trust_remote_code: bool = True,
                        **kwargs):
        """Lmdeploy python inference engine.

        Args:
            pretrained_model_name_or_path (str):
                It could be one of the following options:
                    - i) The model_id of a lmdeploy-quantized model hosted
                      inside a model repo on huggingface.co, such as
                      "InternLM/internlm-chat-20b-4bit",
                      "lmdeploy/llama2-chat-70b-4bit", etc.
                    - ii) The model_id of a model hosted inside a model repo
                      on huggingface.co, such as "InternLM/internlm-chat-7b",
                      "Qwen/Qwen-7B-Chat ", "baichuan-inc/Baichuan2-7B-Chat"
                      and so on.
            tokenizer (lmdeploy.Tokenizer): an instance of lmdeploy.Tokenizer
            engine_config (PytorchEngineConfig): Pytorch engine config.
            trust_remote_code (bool): Trust remote code
        """
        if len(kwargs) > 0:
            logger.debug(f'Get unexpected kwargs: {kwargs}')
        return cls(model_path=pretrained_model_name_or_path,
                   tokenizer=tokenizer,
                   engine_config=engine_config,
                   trust_remote_code=trust_remote_code)

    def _download_adapters(self, adapters: Dict[str, str], engine_config: PytorchEngineConfig):
        """Download adapters."""
        download_dir = engine_config.download_dir
        revision = engine_config.revision
        new_adapters = dict()
        for name, path in adapters.items():
            if os.path.exists(path):
                new_adapters[name] = path
                continue
            new_path = get_model(path, download_dir=download_dir, revision=revision)
            new_adapters[name] = new_path

        return new_adapters

    def _build_adapter_manager(self, adapters):
        return AdapterManager(adapters)

    def _bind_request_manager(self):
        """Bind request manager."""
        req_manager = RequestManager()
        req_manager.bind_func(RequestType.ADD_SESSION, self._on_add_session)
        req_manager.bind_func(RequestType.STOP_SESSION, self._on_stop_session)
        req_manager.bind_func(RequestType.END_SESSION, self._on_end_session)
        req_manager.bind_func(RequestType.ADD_MESSAGE, self._on_add_message)
        return req_manager

    def _start_loop(self):
        """Start loop."""
        return self.req_manager.start_loop(self.async_loop)

    def _response(self, resp: Response, resp_type: ResponseType, data: Any = None, err_msg: str = ''):
        """response."""
        if resp.type == ResponseType.FINISH:
            return
        resp.type = resp_type
        resp.data = data
        resp.err_msg = err_msg
        self.req_manager.response(resp)

    def _get_max_session_len(self):
        """Get max session len."""
        session_len = self.scheduler_config.max_session_len
        max_tokens = (self.cache_config.num_gpu_blocks * self.cache_config.block_size)
        window_size = self.cache_config.window_size
        if window_size > 0 and window_size <= max_tokens:
            max_tokens = (1 << 63) - 1
        if session_len is None:
            session_len = max_tokens
        else:
            session_len = min(max_tokens, session_len)
        return session_len

    def _on_add_session(self, reqs: List[Request], **kwargs):
        """On add session callback."""
        for req in reqs:
            session_id = req.data['session_id']
            resp = req.data.get('response', True)
            resp_type = ResponseType.SESSION_REPEAT
            if session_id not in self.scheduler.sessions:
                self.scheduler.add_session(session_id)
                resp_type = ResponseType.SUCCESS
            if resp:
                self._response(req.resp, resp_type)

    def _on_stop_session(self, reqs: List[Request], **kwargs):
        """On stop session callback."""
        for req in reqs:
            session_id = req.data['session_id']
            resp = req.data.get('response', True)
            resp_type = ResponseType.SESSION_NOT_EXIST
            if session_id in self.scheduler.sessions:
                self.scheduler.stop_session(session_id)
                session = self.scheduler.sessions[session_id]
                for seq in session.sequences.values():
                    resp: Response = getattr(seq, 'resp', None)
                    if resp is not None:
                        resp.type = ResponseType.FINISH
                        self.req_manager.response(resp)
                resp_type = ResponseType.SUCCESS
            if resp:
                self._response(req.resp, resp_type)

    def _on_end_session(self, reqs: List[Request], **kwargs):
        """On end session callback."""
        for req in reqs:
            session_id = req.data['session_id']
            resp = req.data.get('response', True)
            resp_type = ResponseType.SESSION_NOT_EXIST
            if session_id in self.scheduler.sessions:
                msg = list(self.scheduler.sessions[session_id].sequences.values())[0]
                if msg.preserve_cache:
                    self.scheduler._set_message_status(msg, MessageStatus.TO_BE_MIGRATED)
                else:
                    self.scheduler.end_session(session_id)
                resp_type = ResponseType.SUCCESS
            if resp:
                self._response(req.resp, resp_type)

    def _on_add_message(self, reqs: List[Request], **kwargs):
        """On add message callback."""
        for req in reqs:
            req_data = req.data
            if req_data.get('input_multimodals', None) is None:
                continue
            elif self.input_processor is None:
                logger.warning('Do not support Multimodal inputs.')
                continue
            input_ids = req_data['token_ids']
            input_multimodals = req_data['input_multimodals']
            if len(input_multimodals) == 0:
                req_data['input_multimodals'] = None
                continue
            result = self.input_processor.preprocess_input(input_ids, input_multimodals)

            input_ids = result.input_ids
            input_multimodals = result.input_multimodals

            req_data['token_ids'] = input_ids
            req_data['input_multimodals'] = input_multimodals

        if len(reqs) > 0:
            self._add_message(reqs)

    def _add_message(self, reqs: List[Request]):

        def __update_max_new_tokens(msg):
            """Update max new tokens."""
            max_session_len = self.max_session_len
            sampling_param = msg.sampling_param
            sampling_param.max_new_tokens = min(sampling_param.max_new_tokens, max_session_len - msg.num_all_tokens())

        scheduler = self.scheduler
        for req in reqs:
            session_id = req.data['session_id']
            if scheduler is None:
                self._response(req.resp, ResponseType.SESSION_NOT_EXIST)
                continue
            session_id = req.data['session_id']
            sess = scheduler.sessions[session_id]
            # TODO: support 1 session n sequence
            sampling_param = req.data['sampling_param']
            return_logits = sampling_param.out_logits
            if len(sess.sequences) == 0:
                migration_request = req.data.get('migration_request')
                assert len(req.data['token_ids']) > 0, ('Empty input is not allowed.')
                sess.add_sequence(req.data['token_ids'],
                                  sampling_param=sampling_param,
                                  adapter_name=req.data['adapter_name'],
                                  return_logits=return_logits,
                                  multimodals=req.data.get('input_multimodals'),
                                  input_embeddings=req.data.get('input_embeddings', ),
                                  migration_request=migration_request,
                                  resp_cache=req.data.get('with_cache'),
                                  preserve_cache=req.data.get('preserve_cache'))
                msg = next(iter(sess.sequences.values()))
                __update_max_new_tokens(msg)
                scheduler.add_sequence(msg)
                if migration_request:
                    self.scheduler._set_message_status(msg, MessageStatus.WAITING_MIGRATION)
                    self.migration_event.set()
            else:
                msg = next(iter(sess.sequences.values()))
                msg.update_token_ids(
                    req.data['token_ids'],
                    multimodals=req.data.get('input_multimodals'),
                    embeddings=req.data.get('input_embeddings'),
                    append_tokens=True,
                )
                msg.num_new_tokens = 0
                msg.sampling_param = sampling_param
                msg.return_logits = return_logits
                msg.status = MessageStatus.WAITING
                __update_max_new_tokens(msg)

            msg.resp = req.resp

    @property
    def model_config(self) -> ModelConfig:
        """Model config."""
        return self.executor.model_config

    @property
    def gpu_count(self):
        return self.tp * self.dp

    @property
    def torch_int_dtype(self):
        """Return int32 for cuda, int64 for others."""
        if self.executor.device_type == 'cuda':
            return torch.int32
        return torch.int64

    @torch.inference_mode()
    @logging_timer('CreateModelInputs', logger)
    def create_model_inputs(self, messages: SeqList, is_prefill: bool):
        """Create model inputs from messages.

        Args:
            messages (SeqList): The input messages.
        """
        history_lengths = [msg.history_len for msg in messages]
        history_lengths = torch.tensor(history_lengths)

        token_ids = [msg.token_ids for msg in messages]

        if isinstance(token_ids[0], int):
            token_ids = [token_ids]

        batch_size = len(messages)
        input_ids = torch.from_numpy(np.concatenate(token_ids))

        is_decoding = not is_prefill
        if not is_decoding:
            seq_length = [len(tokens) for tokens in token_ids]
            seq_length = torch.tensor(seq_length, dtype=torch.long)
        else:
            seq_length = torch.ones(batch_size, dtype=torch.long)
        max_q_seq_length = seq_length.max().item()

        block_offsets = self.scheduler.get_block_tables(messages)
        block_offsets = _tensorlize_block_offsets(block_offsets, dtype=self.torch_int_dtype)

        local_adapter_ids = None
        if self.adapter_manager.num_adapters() > 1:
            adapter_names = [msg.adapter_name for msg in messages]
            local_adapter_ids = self.adapter_manager.get_adapter_ids(adapter_names)
            local_adapter_ids = seq_length.new_tensor(local_adapter_ids)

        # add batch dim [bs=1, seq_len]
        if input_ids.ndim == 1:
            input_ids = input_ids.unsqueeze(0)

        num_ignored_history = [msg.num_ignored_history for msg in messages]
        num_ignored_history = torch.tensor(num_ignored_history)

        model_metas = [msg.model_meta for msg in messages]

        def __get_vlm_embeddings():
            """Get vlm input embeddings and indexings."""
            input_embeddings = [[
                emb.embeddings if isinstance(emb.embeddings, torch.Tensor) else torch.from_numpy(emb.embeddings)
                for emb in msg.input_embeddings
            ] for msg in messages]
            input_embedding_ranges = [
                torch.tensor([[emb.start, emb.end] for emb in msg.input_embeddings]) for msg in messages
            ]
            input_embedding_indexing = torch.zeros((batch_size, max_q_seq_length), dtype=torch.bool)
            for msg_id, msg in enumerate(messages):
                for emb in msg.input_embeddings:
                    # make slice index relative to embeddings
                    emb_start = emb.start - msg.history_len
                    emb_end = emb.end - msg.history_len
                    input_embedding_indexing[msg_id][emb_start:emb_end] = True
            return (input_embeddings, input_embedding_indexing, input_embedding_ranges)

        # for inputs with embeddings
        history_image_nums = None
        history_image_token_lengths = None

        input_embeddings = None
        input_embedding_indexing = None
        input_embedding_ranges = None
        has_embedding = any([len(msg.input_embeddings) > 0 for msg in messages])
        if has_embedding:
            (input_embeddings, input_embedding_indexing, input_embedding_ranges) = __get_vlm_embeddings()

        input_multimodals = None
        has_multimodal = any([not msg.history_multimodals.empty() for msg in messages])
        if has_multimodal:
            has_multimodal = False
            input_multimodals = [msg.get_input_multimodals() for msg in messages]
            for input_mm in input_multimodals:
                for val in input_mm.values():
                    if len(val) > 0:
                        has_multimodal = True
                        break
                if has_multimodal:
                    break

        vision_embedding_inputs = None
        if has_embedding or has_multimodal or history_image_nums is not None:
            vision_embedding_inputs = VisionModelInputs(history_lengths=history_lengths,
                                                        history_image_nums=history_image_nums,
                                                        history_image_token_lengths=history_image_token_lengths,
                                                        input_embeddings=input_embeddings,
                                                        input_embedding_indexing=input_embedding_indexing,
                                                        input_embedding_ranges=input_embedding_ranges,
                                                        input_multimodals=input_multimodals)

        # cross
        cross_length = torch.tensor([msg.num_cross for msg in messages])
        history_cross_length = torch.tensor([msg.num_history_cross for msg in messages])
        if (cross_length + history_cross_length).max().item() == 0:
            cross_length = None
            history_cross_length = None

        return ModelInputs(
            input_ids=input_ids,
            seq_length=seq_length,
            history_lengths=history_lengths,
            block_offsets=block_offsets,
            is_decoding=is_decoding,
            num_ignored_history=num_ignored_history,
            local_adapter_ids=local_adapter_ids,
            vision_inputs=vision_embedding_inputs,
            cross_length=cross_length,
            history_cross_length=history_cross_length,
            model_metas=model_metas,
        )

    def update_running(self, running: SeqList, next_token_ids: torch.Tensor, stopped: torch.Tensor,
                       model_metas: List[Dict[str, Any]]):
        """Update scheduler."""
        if model_metas is None:
            model_metas = [None] * len(running)
        next_token_ids = next_token_ids.numpy()
        for token, msg, stop, model_meta in zip(next_token_ids, running, stopped, model_metas):
            if msg.status != MessageStatus.LOCKED:
                continue
            update_token = token

            # fill token
            msg.update_token_ids(update_token, model_meta=model_meta)
            msg.num_new_tokens += 1
            if stop:
                msg.status = MessageStatus.STOPPED

    def update_running_migration(self, running: SeqList, next_token_ids: np.ndarray, stopped: torch.Tensor,
                                 model_metas: List[Dict[str, Any]]):
        """Update scheduler."""
        if model_metas is None:
            model_metas = [None] * len(running)
        for token, msg, stop, model_meta in zip(next_token_ids, running, stopped, model_metas):
            if msg.status != MessageStatus.MIGRATION_LOCKED:
                continue
            update_token = token

            # fill token
            msg.update_token_ids(update_token, model_meta=model_meta)
            msg.num_new_tokens += 1
            if stop:
                update_token = _EMPTY_TOKEN
                msg.update_token_ids(update_token, model_meta=model_meta)
                msg.status = MessageStatus.STOPPED

    def _make_infer_outputs(self, next_token_ids: torch.LongTensor, running: SeqList, logits: torch.Tensor,
                            stopped: torch.Tensor, model_metas: List[Dict[str, Any]]):
        """Make infer output."""

        seq_length = [seq.num_token_ids for seq in running]
        is_run = [seq.status == MessageStatus.LOCKED for seq in running]
        stopped = stopped.tolist()
        self.update_running(running, next_token_ids, stopped, model_metas)

        # generate output
        outputs: Dict[int, InferOutput] = dict()
        for idx, msg in enumerate(running):
            if not is_run[idx]:
                continue
            token_ids = msg.all_ids[-msg.num_new_tokens:]
            finish = msg.status == MessageStatus.STOPPED
            if not finish and len(token_ids) == 0:
                continue
            session_id = msg.session_id
            if msg.resp_cache:
                cache_block_ids = self.scheduler.block_manager.get_block_table(msg).tolist()
            else:
                cache_block_ids = None
            out = InferOutput(session_id=session_id,
                              resp=msg.resp,
                              finish=finish,
                              token_ids=token_ids,
                              cache_block_ids=cache_block_ids)
            outputs[session_id] = out

            if msg.return_logits:
                outputs[session_id].logits = logits.split(seq_length)[idx]
        return outputs

    def _make_forward_inputs(self, prefill: bool, enable_empty: bool = False):
        """Make forward inputs."""
        prefill_interval = self.scheduler_config.prefill_interval

        def __gather_all_ids(seqs: SeqList, sampling_inputs: SamplingInputs):
            """Gather history."""
            if sampling_inputs.repetition_penalty is None and not any(sampling_inputs.logits_processors):
                return None
            batch = len(seqs)
            max_len = max(seq.num_all_ids for seq in seqs)
            pad_id = self.model_config.bos_token_id
            pad_id = 0 if pad_id is None else pad_id
            output = torch.full((batch, max_len), pad_id, dtype=torch.int64)
            for idx, seq in enumerate(seqs):
                h_len = seq.num_all_ids
                if h_len == 0:
                    continue
                h_ids = torch.from_numpy(seq.all_ids)
                output[idx, -h_len:] = h_ids
            return output

        def __gather_guided_input_ids(seqs: SeqList, sampling_inputs: SamplingInputs):
            """Gather input ids for guided decode."""
            if not any(sampling_inputs.response_formats or ()):
                return None
            batch = len(seqs)
            max_len = max(seq.num_new_tokens for seq in seqs)
            pad_id = self.model_config.bos_token_id
            pad_id = 0 if pad_id is None else pad_id
            output = torch.full((batch, max_len), pad_id, dtype=torch.int64)
            for idx, seq in enumerate(seqs):
                h_len = seq.num_new_tokens
                if h_len == 0:
                    continue
                h_ids = torch.from_numpy(seq.all_ids[-seq.num_new_tokens:])
                output[idx, -h_len:] = h_ids
            return output

        def __get_num_appendable_ids(seqs: SeqList):
            """Get num appendable ids."""
            ret = [seq.sampling_param.max_new_tokens - seq.num_new_tokens for seq in seqs]
            return torch.tensor(ret)

        def __get_num_ignore_eos(seqs: SeqList):
            """Get num ignore eos."""
            ret = [seq.sampling_param.min_new_tokens - seq.num_new_tokens for seq in seqs]
            return torch.tensor(ret)

        def __need_logits(seqs: SeqList):
            """Need logits."""
            return any(seq.return_logits for seq in seqs)

        scheduler = self.scheduler
        logger.debug(f'Make forward inputs with prefill={prefill}, enable_empty={enable_empty}')
<<<<<<< HEAD

        if self.should_execute_dummy_batch:
            if prefill and scheduler.num_waiting() == 0:
                return __make_dummy_inputs()
            if not prefill and scheduler.num_running() == 0:
                return __make_dummy_inputs()
=======
>>>>>>> 1d9441f4

        scheduler_output = scheduler.schedule(is_prefill=prefill, prealloc_size=prefill_interval)

        if enable_empty and len(scheduler_output.running) == 0:
            return None

        # schedule decoding if no valid prefill reqs.
        if prefill and len(scheduler_output.running) == 0 and self.engine_config.role != EngineRole.Prefill:
            prefill = False
            scheduler_output = scheduler.schedule(is_prefill=prefill, prealloc_size=prefill_interval)

        num_loops = 1 if prefill else prefill_interval
        running = scheduler_output.running
        swap_in_map = scheduler_output.swap_in_map
        swap_out_map = scheduler_output.swap_out_map

        assert len(running) > 0

        # create inputs
        inputs = self.create_model_inputs(running, prefill)
        sampling_inputs = SamplingInputs.from_sampling_params(running)
        all_ids = __gather_all_ids(running, sampling_inputs)
        guided_input_ids = __gather_guided_input_ids(running, sampling_inputs)
        num_appendable_ids = __get_num_appendable_ids(running)
        num_ignore_eos = __get_num_ignore_eos(running)
        return_logits = __need_logits(running)

        sync_long_context = inputs.input_ids.numel() > self.cache_config.max_prefill_token_num
        return dict(
            running=running,
            inputs=inputs,
            swap_in_map=swap_in_map,
            swap_out_map=swap_out_map,
            loop_count=num_loops,
            all_ids=all_ids,
            guided_input_ids=guided_input_ids,
            sampling_inputs=sampling_inputs,
            num_appendable_ids=num_appendable_ids,
            num_ignore_eos=num_ignore_eos,
            return_logits=return_logits,
            is_dummy=False,
            sync_long_context=sync_long_context,
        )

    async def _await_forward_event(self, forward_event: asyncio.Event):
        """Await forward event."""
        if self.scheduler.has_unfinished():
            await forward_event.wait()

    @torch.inference_mode()
    async def _async_loop_preprocess_message(self, forward_event: asyncio.Event, has_runable_event: RunableEventBase):
        """Preprocess msg."""
        while True:
            await self._await_forward_event(forward_event)
            await self.req_manager.step()
            has_runable_event.set()

    async def _async_loop_send_responses(self, que: asyncio.Queue, forward_event: asyncio.Event):
        """Send responses."""

        def __log_resps(outputs: List[InferOutput]):
            """Log resps."""
            if logger.level <= logging.DEBUG:
                session_ids = [out.session_id for out in outputs]
                logger.debug(f'Response sessions: {session_ids}')
            elif logger.level <= logging.INFO:
                logger.debug(f'Response: num_outputs={len(outputs)}.')

        def __send_resp(out: InferOutput):
            """Send response."""
            resp_type = (ResponseType.FINISH if out.finish else ResponseType.SUCCESS)
            self._response(out.resp,
                           resp_type,
                           data=dict(token_ids=out.token_ids, logits=out.logits, cache_block_ids=out.cache_block_ids))

        def __send_resps(step_outputs: List[InferOutput]):
            """Send response callback."""
            __log_resps(step_outputs)
            for out in step_outputs:
                __send_resp(out)

        while True:
            num_outs = que.qsize()
            if num_outs > 0:
                resps = []
                for _ in range(num_outs):
                    resps += que.get_nowait().values()
            else:
                resps = (await que.get()).values()
            await self._await_forward_event(forward_event)
            __send_resps(resps)

    @torch.inference_mode()
    async def _async_loop_migration(self, resp_que: asyncio.Queue, has_runable_event: asyncio.Event):
        """Async loop migration."""
        while True:
            migration_running = self.scheduler._schedule_migration()
            if not migration_running and not self.scheduler.has_migration_waiting():
                await self.migration_event.wait()
            elif migration_running:
                self.migration_event.clear()
                for msg in migration_running:
                    migration_execution_requests: List[Tuple[int, List[Tuple[int, int]]]] = []
                    migration_request = msg.migration_request
                    prefill_block_ids = migration_request.remote_block_ids
                    decode_block_ids = list(self.scheduler.block_manager.get_block_table(msg=msg))

                    assert len(prefill_block_ids) == len(decode_block_ids)
                    migration_execution_requests.append((
                        migration_request.remote_engine_id,
                        list(zip(prefill_block_ids, decode_block_ids)),
                    ))
                    migration_inputs = MigrationExecutionBatch(protocol=migration_request.protocol,
                                                               requests=migration_execution_requests)
                    logger.info(f'migrating session: {msg.session_id} begin')
                    await self.executor.migrate(migration_inputs)
                    logger.info(f'migrating session: {msg.session_id} done')

                # generate output
                outputs: Dict[int, InferOutput] = dict()
                self.scheduler.lock_running_migration(migration_running)
                for _, msg in enumerate(migration_running):
                    session_id = msg.session_id
                    msg.resp.type = ResponseType.SUCCESS
                    token_ids = [msg.migration_request.remote_token_id]
                    out = InferOutput(
                        session_id=session_id,
                        resp=msg.resp,
                        finish=False,
                        token_ids=np.array(token_ids),
                    )
                    outputs[session_id] = out
                    self.update_running_migration([msg], np.array([token_ids]), [False], [None])
                resp_que.put_nowait(outputs)
                self.scheduler.unlock_running_migration(migration_running)
                has_runable_event.set()
            else:
                # release coroutine for decoding
                await asyncio.sleep(0)

    @torch.inference_mode()
    async def _async_loop_main(
        self,
        resp_que: asyncio.Queue,
        forward_event: asyncio.Event,
        has_runable_event: RunableEventBase,
        inputs_maker: InputsMakerBase,
    ):
        """Main loop of the engine.

        Each engine instance would communicate with the engine by queue.
        """
        scheduler = self.scheduler
        forward_inputs = None
        next_running = None

        while True:
            if next_running is None:
                await has_runable_event.wait()
                scheduler.collect_migration_done()
                forward_inputs, next_running = await inputs_maker.send_next_inputs()
            num_loops = forward_inputs['loop_count']
            running = next_running
            next_running = None
            scheduler.lock_running(running)
            for idx in range(num_loops):

                # lock forward event
                # make sure that prefetch forward would not wait for detokenize
                # WARNING: this might have side effect on the performance
                if idx == num_loops // 2:
                    forward_event.clear()

                # pre-forward before get last token
                if idx == num_loops - 1:
                    scheduler.collect_migration_done()
                    forward_inputs, next_running = await inputs_maker.prefetch_next_inputs()

                # send output
                out = await self.executor.get_output_async()
                if len(out) > 0:
                    step_outputs = self._make_infer_outputs(**out, running=running)
                    resp_que.put_nowait(step_outputs)

                # unlock forward event.
                if idx == num_loops - 1:
                    forward_event.set()

            scheduler.unlock_running(running)
            has_runable_event.set()

    @staticmethod
    def _add_loop_tasks_done_callback(tasks: List[asyncio.Task]):
        """Add loop tasks done callback."""

        def __task_callback(task: asyncio.Task) -> None:
            """Raise exception on finish."""
            task_name = task.get_name()
            try:
                task.result()
            except asyncio.CancelledError:
                logger.debug(f'Task <{task_name}> cancelled.')
                return
            except Exception:
                logger.exception(f'Task <{task_name}> failed')
            finally:
                for task in tasks:
                    if not task.done():
                        task.cancel()

        for task in tasks:
            task.add_done_callback(__task_callback)

    def _loop_finally(self):
        """Finally process for dist."""
        logger.info('Cleanup executor.')
        self.executor.stop()
        self.executor.release()

    def update_params(self, request: Any):
        """Update params."""
        self.executor.update_params(request)

    async def async_loop(self):
        try:
            event_loop = asyncio.get_event_loop()

            # forward task
            forward_event = CounterEvent()
            forward_event.set()

            # migration task
            self.migration_event = asyncio.Event()

            logger.info('Starting executor.')
            self.executor.start(forward_event)

            # preprocess task
            logger.info('Starting async task MainLoopPreprocessMessage.')
            has_runable_event = build_runable_event(self.scheduler)
            loop_msg_proc = event_loop.create_task(self._async_loop_preprocess_message(
                forward_event, has_runable_event),
                                                   name='MainLoopPreprocessMessage')

            # response task
            logger.info('Starting async task MainLoopResponse.')
            resp_que = asyncio.Queue()
            loop_send_resp = event_loop.create_task(self._async_loop_send_responses(resp_que, forward_event),
                                                    name='MainLoopResponse')

            loop_main = asyncio.current_task()
            loop_tasks: List[asyncio.Task] = [loop_main, loop_msg_proc, loop_send_resp]

            if self.engine_config.role != EngineRole.Hybrid:
                logger.info('Starting async task MigrationLoop.')
                loop_migration = event_loop.create_task(
                    self._async_loop_migration(resp_que, has_runable_event=has_runable_event),
                    name='MainLoopMigration',
                )
                loop_tasks.append(loop_migration)

            # binding done callback
            self._add_loop_tasks_done_callback(loop_tasks)
            self._loop_main = loop_main

            # main loop
            logger.info('Starting async task MainLoop.')
            inputs_maker = build_inputs_maker(self)
            await self._async_loop_main(resp_que=resp_que,
                                        forward_event=forward_event,
                                        has_runable_event=has_runable_event,
                                        inputs_maker=inputs_maker)
        except Exception as e:
            logger.error(f'exception happened: {e}')
        finally:
            self._loop_finally()

    def close(self):
        if self._loop_main is not None:
            self._loop_main.cancel()
        else:
            self._loop_finally()

    def create_instance(self, cuda_stream_id=0):
        """Create a pytorch engine instance.

        Args:
            cuda_stream_id(int): identity of a cuda stream
        Returns:
            EngineInstance: an instance of pytorch engine
        """
        from .engine_instance import EngineInstance
        return EngineInstance(self)

    def start_loop(self):
        """Start engine loop."""
        if self.req_manager.is_loop_alive():
            return True
        self.req_manager.create_loop_task()
        return True<|MERGE_RESOLUTION|>--- conflicted
+++ resolved
@@ -845,15 +845,6 @@
 
         scheduler = self.scheduler
         logger.debug(f'Make forward inputs with prefill={prefill}, enable_empty={enable_empty}')
-<<<<<<< HEAD
-
-        if self.should_execute_dummy_batch:
-            if prefill and scheduler.num_waiting() == 0:
-                return __make_dummy_inputs()
-            if not prefill and scheduler.num_running() == 0:
-                return __make_dummy_inputs()
-=======
->>>>>>> 1d9441f4
 
         scheduler_output = scheduler.schedule(is_prefill=prefill, prealloc_size=prefill_interval)
 
