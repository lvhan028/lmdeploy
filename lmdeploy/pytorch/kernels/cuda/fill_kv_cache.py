--- conflicted
+++ resolved
@@ -301,11 +301,8 @@
     BLOCK_H = triton.next_power_of_2(num_heads)
     BLOCK_D = triton.next_power_of_2(head_dim)
     BLOCK_DV = triton.next_power_of_2(head_dim_v)
-<<<<<<< HEAD
     if k_caches.data_ptr() == v_caches.data_ptr() and head_dim_v <= head_dim:
         BLOCK_DV = 0
-=======
->>>>>>> 1347f77e
     if quant_policy == 0:
         grid = (num_heads, max_num_blocks, batch_size)
         is_decoding = max_num_blocks == 1
