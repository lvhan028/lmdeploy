# Copyright (c) OpenMMLab. All rights reserved.
import os

from lmdeploy.utils import get_hf_config_content, get_model

from .deepseek import DeepSeekVisionModel
from .internvl import InternVLVisionModel
from .internvl_llava import InternVLLlavaVisionModel
from .llava import LlavaVisionModel
from .mini_gemeni import MiniGeminiVisionModel
from .qwen import QwenVisionModel
from .xcomposer2 import Xcomposer2VisionModel
from .yi import YiVisionModel


def load_vl_model(model_path: str, with_llm: bool = False):
    """load visual model."""
    if not os.path.exists(model_path):
        model_path = get_model(model_path)
    config = get_hf_config_content(model_path)
    arch = config['architectures'][0]
    if 'auto_map' in config:
        for _, v in config['auto_map'].items():
            if 'InternLMXComposer2ForCausalLM' in v:
                arch = 'InternLMXComposer2ForCausalLM'
    if arch == 'QWenLMHeadModel':
<<<<<<< HEAD
        return QwenVisionModel(model_path)
    elif arch in ['LlavaLlamaForCausalLM', 'LlavaMistralForCausalLM']:
=======
        return QwenVisionModel(model_path, with_llm)
    elif arch == 'LlavaLlamaForCausalLM':
>>>>>>> b15ec5f2
        projector_type = config.get('mm_projector_type', 'linear')
        mm_vision_tower = config.get('mm_vision_tower', '')
        if '_Norm' in projector_type:
            return YiVisionModel(model_path, with_llm)
        elif 'OpenGVLab' in mm_vision_tower:
            return InternVLLlavaVisionModel(model_path, with_llm)
        else:
<<<<<<< HEAD
            return LlavaVisionModel(model_path, arch=arch)
    elif arch == 'MultiModalityCausalLM':
        return DeepSeekVisionModel(model_path)
    elif arch == 'InternLMXComposer2ForCausalLM':
        return Xcomposer2VisionModel(model_path)
    elif arch == 'InternVLChatModel':
        return InternVLVisionModel(model_path)
    elif arch in ['MiniGeminiLlamaForCausalLM', 'MGMLlamaForCausalLM']:
        return MiniGeminiVisionModel(model_path)
    raise ValueError(f'unsupported vl model with arch {arch}')
=======
            return LlavaVisionModel(model_path, with_llm)
    if arch == 'MultiModalityCausalLM':
        return DeepSeekVisionModel(model_path, with_llm)
    if arch == 'InternLMXComposer2ForCausalLM':
        return Xcomposer2VisionModel(model_path, with_llm)
    if arch == 'InternVLChatModel':
        return InternVLVisionModel(model_path, with_llm)
    if arch in ['MiniGeminiLlamaForCausalLM', 'MGMLlamaForCausalLM']:
        return MiniGeminiVisionModel(model_path, with_llm)
    raise ValueError(f'unsupported vl model with arch {arch}')


def vl_model_with_tokenizer(model_path: str, with_llm: bool = True):
    """load visual model."""
    vl_model = load_vl_model(model_path, with_llm).vl_model
    llm = vl_model
    if hasattr(vl_model, 'language_model'):  # deepseek vl
        llm = vl_model.language_model
    llm.config.use_cache = False
    llm.half().eval()
    from transformers import AutoTokenizer
    tokenizer = AutoTokenizer.from_pretrained(model_path,
                                              trust_remote_code=True)
    return vl_model, llm, tokenizer
>>>>>>> b15ec5f2
<|MERGE_RESOLUTION|>--- conflicted
+++ resolved
@@ -24,13 +24,8 @@
             if 'InternLMXComposer2ForCausalLM' in v:
                 arch = 'InternLMXComposer2ForCausalLM'
     if arch == 'QWenLMHeadModel':
-<<<<<<< HEAD
-        return QwenVisionModel(model_path)
+        return QwenVisionModel(model_path, with_llm)
     elif arch in ['LlavaLlamaForCausalLM', 'LlavaMistralForCausalLM']:
-=======
-        return QwenVisionModel(model_path, with_llm)
-    elif arch == 'LlavaLlamaForCausalLM':
->>>>>>> b15ec5f2
         projector_type = config.get('mm_projector_type', 'linear')
         mm_vision_tower = config.get('mm_vision_tower', '')
         if '_Norm' in projector_type:
@@ -38,18 +33,6 @@
         elif 'OpenGVLab' in mm_vision_tower:
             return InternVLLlavaVisionModel(model_path, with_llm)
         else:
-<<<<<<< HEAD
-            return LlavaVisionModel(model_path, arch=arch)
-    elif arch == 'MultiModalityCausalLM':
-        return DeepSeekVisionModel(model_path)
-    elif arch == 'InternLMXComposer2ForCausalLM':
-        return Xcomposer2VisionModel(model_path)
-    elif arch == 'InternVLChatModel':
-        return InternVLVisionModel(model_path)
-    elif arch in ['MiniGeminiLlamaForCausalLM', 'MGMLlamaForCausalLM']:
-        return MiniGeminiVisionModel(model_path)
-    raise ValueError(f'unsupported vl model with arch {arch}')
-=======
             return LlavaVisionModel(model_path, with_llm)
     if arch == 'MultiModalityCausalLM':
         return DeepSeekVisionModel(model_path, with_llm)
@@ -73,5 +56,4 @@
     from transformers import AutoTokenizer
     tokenizer = AutoTokenizer.from_pretrained(model_path,
                                               trust_remote_code=True)
-    return vl_model, llm, tokenizer
->>>>>>> b15ec5f2
+    return vl_model, llm, tokenizer