--- conflicted
+++ resolved
@@ -189,12 +189,7 @@
         return outputs
 
     def preprocess(self, messages: List[Dict]) -> List[Dict]:
-<<<<<<< HEAD
-        """refers to `super.preprocess() for spec."""
-        start = time.perf_counter()
-=======
         """Refers to `super.preprocess() for spec."""
->>>>>>> 3c7c83cc
         images = self.collect_images(messages)
         outputs = []
         for image, params in images:
@@ -202,18 +197,10 @@
             pixel_values = self.processor(image, params)
             image_tokens = (pixel_values.shape[0] * self.image_tokens_per_patch)
             outputs.append(
-<<<<<<< HEAD
-                dict(pixel_values=pixel_values, image_tokens=image_tokens, image_token_id=0, image_size=image.size))
-            end = time.perf_counter()
-            logger.warning(f'preprocessing cost {(end-start):.3f} s, image_size ({image.width}, {image.height}), '
-                           f'image_token {image_tokens}')
-            start = end
-=======
                 dict(pixel_values=pixel_values,
                      image_tokens=image_tokens,
                      image_token_id=self.image_token_id,
                      image_size=image.size))
->>>>>>> 3c7c83cc
         messages.append(dict(role='preprocess', content=outputs))
         return messages
 
