--- conflicted
+++ resolved
@@ -57,19 +57,9 @@
 class LlavaVisionModel(VisonModel):
     """Llava visual model."""
 
-<<<<<<< HEAD
-    def __init__(self,
-                 model_path,
-                 arch='LlavaLlamaForCausalLM',
-                 device='cuda:0'):
-        self.model_path = model_path
-        self.arch = arch
-        self.device = device
-=======
     def __init__(self, model_path, with_llm: bool = False):
         self.with_llm = with_llm
         self.model_path = model_path
->>>>>>> b15ec5f2
         self.build_model()
 
     def build_model(self):
@@ -77,57 +67,23 @@
         # check llava install
         check_llava_install()
 
-<<<<<<< HEAD
         from accelerate import init_empty_weights
 
         model = None
         if self.arch == 'LlavaLlamaForCausalLM':
-            from llava.model.language_model.llava_llama import (
-                LlavaConfig, LlavaLlamaForCausalLM)
+            from llava.model.language_model.llava_llama import LlavaConfig
             self.config = LlavaConfig.from_pretrained(self.model_path)
             assert self.config.model_type in ['llava', 'llava_llama'], \
                 f'expect model_type llava and llava_llama '\
                 f'but got {self.config.model_type}'
 
-            # init empty model, skip layer initialization
-            with init_empty_weights(), warnings.catch_warnings(), \
-                    init_llava_vision_tower(self.config):
-                warnings.simplefilter('ignore')
-                model = LlavaLlamaForCausalLM.from_pretrained(self.model_path)
         elif self.arch == 'LlavaMistralForCausalLM':
-            from llava.model.language_model.llava_mistral import (
-                LlavaMistralConfig, LlavaMistralForCausalLM)
+            from llava.model.language_model.llava_mistral import \
+                LlavaMistralConfig
             self.config = LlavaMistralConfig.from_pretrained(self.model_path)
 
-            # init empty model, skip layer initialization
-            with init_empty_weights(), warnings.catch_warnings(), \
-                    init_llava_vision_tower(self.config):
-                warnings.simplefilter('ignore')
-                model = LlavaMistralForCausalLM.from_pretrained(
-                    self.model_path)
         else:
             assert 0, f'unsupported arch {self.arch}'
-
-        # remove the LLM part from llava model.
-        # Instead, Load the LLM part to turbomind engine
-        del model.lm_head
-        del model.model.embed_tokens
-        del model.model.layers
-        del model.model.norm
-
-        # move model to cpu
-        with torch.device('cpu'):
-            model.to_empty(device='cpu')
-        # init empty vision_tower, the embedding layer in CLIPVisionModel
-        # can't init right under init_empty_weights
-=======
-        # currently, only support llava llama
-        from llava.model.language_model.llava_llama import (  # noqa
-            LlavaConfig, LlavaLlamaForCausalLM)
-        self.config = LlavaConfig.from_pretrained(self.model_path)
-        assert self.config.model_type in ['llava', 'llava_llama'], \
-            'currently, only support llava llama'
-        from accelerate import init_empty_weights
 
         # init empty model, skip layer initialization
         with init_empty_weights(), warnings.catch_warnings(), \
@@ -137,16 +93,22 @@
             }  # disable vision part quantization
             model = AutoModelForCausalLM.from_config(self.config,
                                                      trust_remote_code=True)
-            if not self.with_llm:
-                del model.lm_head
-                del model.model.embed_tokens
-                del model.model.layers
-                del model.model.norm
-            else:
-                self.vl_model = model
-
-        # init empty vision_tower,
->>>>>>> b15ec5f2
+
+        if not self.with_llm:
+            # remove the LLM part from llava model.
+            # Instead, Load the LLM part to turbomind engine
+            del model.lm_head
+            del model.model.embed_tokens
+            del model.model.layers
+            del model.model.norm
+        else:
+            self.vl_model = model
+
+        # move model to cpu
+        with torch.device('cpu'):
+            model.to_empty(device='cpu')
+        # init empty vision_tower, the embedding layer in CLIPVisionModel
+        # can't init right under init_empty_weights
         with init_llava_vision_tower(self.config):
             vision_tower = model.get_vision_tower()
             vision_tower.is_loaded = False
