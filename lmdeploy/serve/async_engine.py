# Copyright (c) OpenMMLab. All rights reserved.

import asyncio
import atexit
import concurrent.futures
import dataclasses
import random
from contextlib import asynccontextmanager, closing
from copy import deepcopy
from functools import partial
from itertools import count
from queue import Queue
from threading import Thread
from typing import Any, AsyncIterator, Dict, Iterator, List, Literal, Optional, Union

import torch
import tqdm

from lmdeploy import Tokenizer
from lmdeploy.archs import get_model_arch
from lmdeploy.logger import RequestLogger
from lmdeploy.messages import GenerationConfig, PytorchEngineConfig, Response, ResponseType, TurbomindEngineConfig
<<<<<<< HEAD
from lmdeploy.model import MODELS, ChatTemplateConfig
=======
from lmdeploy.model import MODELS, BaseChatTemplate, ChatTemplateConfig, best_match_model
from lmdeploy.pytorch.disagg.request import DistServeConnectionRequest, DistServeInitRequest
>>>>>>> 61f2f0ac
from lmdeploy.serve.utils import LogitsMixin
from lmdeploy.tokenizer import DetokenizeState
from lmdeploy.utils import _get_and_verify_max_len, _stop_words, get_hf_gen_cfg, get_logger

logger = get_logger('lmdeploy')


@dataclasses.dataclass
class GenOut:
    """Pack all response information together."""
    response: str
    history_token_len: int
    input_token_len: int
    generate_token_len: int
    finish_reason: Optional[Literal['stop', 'length', 'error']] = None
    token_ids: List[int] = None
    logprobs: List[Dict[int, float]] = None
    logits: Any = None
    last_hidden_state: Any = None

    # for disaggregation
    cache_block_ids: List[int] = None


def _gen_out_to_response(out: GenOut, index) -> Response:
    return Response(text=out.response,
                    generate_token_len=out.generate_token_len,
                    input_token_len=out.input_token_len,
                    finish_reason=out.finish_reason,
                    token_ids=out.token_ids or [],
                    logprobs=out.logprobs,
                    last_hidden_state=out.last_hidden_state,
                    logits=out.logits,
                    index=index)


def _append_response(dst: Response, src: Response):
    """dst += src."""
    if not dst:
        return src
    dst.text += src.text
    dst.generate_token_len = src.generate_token_len
    dst.input_token_len = src.input_token_len
    dst.finish_reason = src.finish_reason
    dst.index = src.index
    if src.token_ids:
        dst.token_ids += src.token_ids
    if src.logprobs:
        dst.logprobs = dst.logprobs or []
        dst.logprobs += src.logprobs
    return dst


class Session:
    """Session for AsyncEngine.chat.

    Args:
        _id (int): session_id for internal use
        _engine (Any): engine for internal use
        _response (Reaponse): model output for prompt
        _gen_config (GenerationConfig): the generation config
        messages (List[Dict]): chat history in openai format
    """

    def __init__(self, session_id: int, engine: Any, gen_config: GenerationConfig = None):
        self._id: int = session_id
        self._engine = engine
        self._response: Response = None
        self._gen_config = gen_config
        self.messages: List[Dict] = []

    @property
    def response(self) -> Response:
        """return response."""
        return self._response

    def close(self):
        """release engine storage for this session."""
        if self._engine:
            self._engine._run(coro=self._engine.end_session(self._id)).result()
            self._engine = None
        self.messages = []

    def stop(self):
        """stop the session while tokens are being generated."""
        if self._engine:
            self._engine._run(coro=self._engine.stop_session(self._id)).result()
            self.messages = []

    def __enter__(self):
        return self

    def __exit__(self, exc_type, exc_value, traceback):
        self.close()

    def __call__(self,
                 prompt: str,
                 gen_config: Optional[GenerationConfig] = None,
                 stream_response: bool = True,
                 do_preprocess: bool = True) -> Union[Response, Iterator[Response]]:
        self.messages.append(dict(role='user', content=prompt))
        self._engine.chat(prompt=self.messages,
                          gen_config=gen_config or self._gen_config,
                          stream_response=stream_response,
                          do_preprocess=do_preprocess,
                          session=self)
        if stream_response:
            return self.generator
        else:
            return self.response


class _EventLoopThread:

    def __init__(self, daemon=False):
        fut = concurrent.futures.Future()
        self.thread = Thread(target=partial(self._thread_entry, fut), daemon=daemon)
        self.thread.start()
        self.loop: asyncio.AbstractEventLoop = fut.result()
        self.closed = False
        if daemon:
            atexit.register(self.close)

    def _thread_entry(self, fut):
        loop = asyncio.new_event_loop()
        asyncio.set_event_loop(loop)
        fut.set_result(loop)
        try:
            loop.run_forever()
        except BaseException as e:
            logger.error(f'[internal_thread] {type(e).__name__} {e}')
        finally:
            try:
                self._cancel_all_tasks()
                loop.run_until_complete(loop.shutdown_asyncgens())
            finally:
                asyncio.set_event_loop(None)
                loop.close()

    def _cancel_all_tasks(self):
        """Modified from asyncio/runners.py."""
        to_cancel = asyncio.all_tasks(self.loop)
        if not to_cancel:
            return

        for task in to_cancel:
            task.cancel()

        async def _gather():
            await asyncio.gather(*to_cancel, return_exceptions=True)

        self.loop.run_until_complete(_gather())

        for task in to_cancel:
            if task.cancelled():
                continue
            if task.exception() is not None:
                self.loop.call_exception_handler({
                    'message': 'unhandled exception during worker thread shutdown',
                    'exception': task.exception(),
                    'task': task,
                })

    def close(self):
        if self.closed:
            return
        self.closed = True
        self.loop.call_soon_threadsafe(self.loop.stop)
        self.thread.join()


class AsyncEngine(LogitsMixin):
    """Async inference engine. Maintaining a bunch of tm_model instances.

    Args:
        model_path (str): the path of a model.
            It could be one of the following options:
                - i) A local directory path of a turbomind model which is
                    converted by `lmdeploy convert` command or download from
                    ii) and iii).
                - ii) The model_id of a lmdeploy-quantized model hosted
                    inside a model repo on huggingface.co, such as
                    "InternLM/internlm-chat-20b-4bit",
                    "lmdeploy/llama2-chat-70b-4bit", etc.
                - iii) The model_id of a model hosted inside a model repo
                    on huggingface.co, such as "internlm/internlm-chat-7b",
                    "Qwen/Qwen-7B-Chat ", "baichuan-inc/Baichuan2-7B-Chat"
                    and so on.
        model_name (str): needed when model_path is a pytorch model on
            huggingface.co, such as "internlm/internlm-chat-7b",
            "Qwen/Qwen-7B-Chat ", "baichuan-inc/Baichuan2-7B-Chat" and so on.
        backend (str): either `turbomind` or `pytorch` backend. Default to
            `turbomind` backend.
        backend_config (TurbomindEngineConfig | PytorchEngineConfig): beckend
            config instance. Default to none.
        chat_template_config (ChatTemplateConfig): chat template configuration.
            Default to None.
        max_log_len (int): Max number of prompt characters or prompt tokens
            being printed in log. Default: Unlimited
    """

    def __init__(self,
                 model_path: str,
                 model_name: Optional[str] = None,
                 backend: Literal['turbomind', 'pytorch'] = 'turbomind',
                 backend_config: Optional[Union[TurbomindEngineConfig, PytorchEngineConfig]] = None,
                 chat_template_config: Optional[ChatTemplateConfig] = None,
                 max_log_len: int = None,
                 **kwargs) -> None:
        logger.info(f'input backend={backend}, backend_config={backend_config}')
        logger.info(f'input chat_template_config={chat_template_config}')

        self.model_name = model_name or model_path
        self.tokenizer = Tokenizer(model_path)
        # get chat template after loading tokenizer model since it depends on the tokenizer
        self.chat_template = self.get_chat_template(model_path, chat_template_config)
        self.hf_gen_cfg = get_hf_gen_cfg(model_path)
        self.arch, _ = get_model_arch(model_path)

        # build backend engine
        if backend == 'turbomind':
            self._build_turbomind(model_path=model_path, backend_config=backend_config, **kwargs)
        elif backend == 'pytorch':
            self._build_pytorch(model_path=model_path, backend_config=backend_config, **kwargs)
        else:
            raise ValueError(f'unsupported backend {backend}')

        logger.info(f'updated backend_config={self.backend_config}')

        # parameters for member functions
        self.session_len = _get_and_verify_max_len(self.hf_tm_cfg, self.backend_config.session_len)
        self.stop_words = _stop_words(self.chat_template.stop_words, self.tokenizer)
        if self.stop_words is not None:
            self.stop_words = self.stop_words[0][0].tolist()
        self.backend = backend
        self.instance_num = self.backend_config.max_batch_size
        self.id2step = {}
        self.id2inst = {}
        self.free_insts: asyncio.Queue = None
        self.instances = [self.engine.create_instance() for _ in range(self.instance_num)]
        self._session_id = count(0)
        self.request_logger = RequestLogger(max_log_len)
        self.internal_thread = _EventLoopThread(daemon=True)
        self.limiter: asyncio.Semaphore = None

    def close(self):
        self.internal_thread.close()
        self.free_insts = None
        self.instances.clear()
        self.engine.close()
        torch._C._cuda_clearCublasWorkspaces()

    def __enter__(self):
        return self

    def __exit__(self, exc_type, exc_value, traceback):
        self.close()

    def _get_free_insts(self):
        if self.free_insts is None:
            # `asyncio.Queue` must be created in an async context
            self.free_insts = asyncio.Queue()
            for inst in self.instances:
                self.free_insts.put_nowait(inst)
        return self.free_insts

    def _build_turbomind(self,
                         model_path: str,
                         backend_config: Optional[Union[TurbomindEngineConfig, PytorchEngineConfig]] = None,
                         **kwargs):
        """Innter build method for turbomind backend."""
        from lmdeploy import turbomind as tm
        self.engine = tm.TurboMind.from_pretrained(model_path,
                                                   tokenizer=self.tokenizer,
                                                   engine_config=backend_config,
                                                   **kwargs)
        self.backend_config = self.engine.engine_config
        self.hf_tm_cfg = self.engine.config

    def _build_pytorch(self,
                       model_path: str,
                       backend_config: Optional[Union[TurbomindEngineConfig, PytorchEngineConfig]] = None,
                       **kwargs):
        """Innter build method for pytorch backend."""
        from lmdeploy.pytorch.engine import Engine
        self.engine = Engine(model_path=model_path, tokenizer=self.tokenizer, engine_config=backend_config)
        self.backend_config = self.engine.engine_config
        self.hf_tm_cfg = getattr(self.engine.model_config, 'hf_config', None)

    def __call__(self,
                 prompts: Union[List[str], str, List[Dict], List[List[Dict]]],
                 gen_config: Optional[GenerationConfig] = None,
                 do_preprocess: bool = True,
                 adapter_name: Optional[str] = None,
                 use_tqdm: bool = False,
                 **kwargs):
        """Inference a batch of prompts.

        Args:
            prompts (List[str] | str | List[Dict] | List[List[Dict]]]): a
            batch of prompts. It accepts: string prompt, a list of string
            prompts, a chat history in OpenAI format or a list of chat
            history.
            gen_config (GenerationConfig | None): a instance of
                GenerationConfig. Default to None.
            do_preprocess (bool): whether pre-process the messages. Default to
                True, which means chat_template will be applied.
            adapter_name (str): the adapter name of slora for pytorch backend.
                Pick one from adapters. Default to None, using the base model.
            use_tqdm (bool): Whether use the progress bar. Default to False
        """
        if gen_config is None:
            gen_config = GenerationConfig()
        return self.batch_infer(prompts,
                                gen_config=gen_config,
                                do_preprocess=do_preprocess,
                                adapter_name=adapter_name,
                                use_tqdm=use_tqdm,
                                **kwargs)

    async def stop_session(self, session_id: int):
        """Stop a session by a session_id."""
        logger.info(f'stop session {session_id}')
        generator = self.id2inst.get(session_id)
        if generator:
            await generator.async_cancel(session_id)
        # else it's not running at all

    async def end_session(self, session_id: int):
        """For ending a session that is not running."""
        logger.info(f'end session {session_id}')
        inst = self.id2inst.get(session_id)
        if inst:
            await inst._active.wait()
            assert session_id not in self.id2inst
        inst = await self._get_free_insts().get()
        try:
            await inst.async_end(session_id)
            self.id2step[session_id] = 0
        except (Exception, asyncio.CancelledError, GeneratorExit) as e:  # noqa
            logger.error(f'[end_session] exception caught: {e}')
        finally:
            self._get_free_insts().put_nowait(inst)

    def _get_limiter(self):
        if not self.limiter:
            self.limiter = asyncio.Semaphore(self.instance_num)
        return self.limiter

    async def _async_infer(self, requests: AsyncIterator[Dict], **kwargs) -> AsyncIterator[AsyncIterator[Response]]:
        async for req in requests:
            gen = self.generate(**req, **kwargs)
            yield gen

    def _infer(self, requests: Iterator[Dict], multiplex: bool, pbar=None, loop=None) -> Iterator[Iterator[Response]]:

        async def _sync_resp(g, que: Queue, idx: int, sem: asyncio.Semaphore):
            async for out in g:
                que.put(_gen_out_to_response(out, idx))
            sem.release()
            if not multiplex:
                que.put(None)  # sentinel of inner generator
            if pbar:
                pbar.update(1)

        que = Queue()

        async def _infer():
            sem = self._get_limiter()
            tasks = []
            for idx, req in enumerate(requests):
                await sem.acquire()
                gen = self.generate(**req)
                dst = que if multiplex else Queue()
                if not multiplex:
                    que.put(iter(dst.get, None))
                # create a task to send the responses
                task = asyncio.create_task(_sync_resp(gen, dst, idx, sem))
                tasks.append(task)
            if not multiplex:  # sentinel of outer generator
                que.put(None)
            await asyncio.gather(*tasks)
            if multiplex:
                que.put(None)  # sentinel of inner generator

        loop = loop or self.internal_thread.loop
        # submit the coroutine to async world
        asyncio.run_coroutine_threadsafe(_infer(), loop).add_done_callback(lambda x: x.result())

        return iter(que.get, None)

    @staticmethod
    def _is_single(prompts):
        return isinstance(prompts, str) or isinstance(prompts[0], Dict)

    def infer(self,
              prompts: Union[List[str], str, List[Dict], List[List[Dict]]],
              gen_config: Optional[Union[GenerationConfig, List[GenerationConfig]]] = None,
              do_preprocess: bool = True,
              adapter_name: Optional[str] = None,
              stream_response: bool = False,
              multiplex: bool = False,
              pbar: Optional[tqdm.tqdm] = None,
              **kwargs):

        prompts = [prompts] if AsyncEngine._is_single(prompts) else prompts
        assert isinstance(prompts, List), 'prompts should be a list'
        gen_config = gen_config or GenerationConfig()
        if not isinstance(gen_config, List):
            gen_config = [gen_config] * len(prompts)
        assert len(prompts) == len(gen_config), \
                'input gen_confg length differs from the length of prompts'  # noqa

        def requests():
            for prompt, gen_cfg in zip(prompts, gen_config):
                r = dict(messages=prompt,
                         gen_config=gen_cfg,
                         do_preprocess=do_preprocess,
                         adapter_name=adapter_name,
                         stream_response=stream_response,
                         **kwargs)
                if 'session_id' not in r:
                    r['session_id'] = next(self._session_id)
                yield r

        return self._infer(requests(), multiplex, pbar)

    def batch_infer(self,
                    prompts: Union[List[str], str, List[Dict], List[List[Dict]]],
                    gen_config: Optional[Union[GenerationConfig, List[GenerationConfig]]] = None,
                    do_preprocess: bool = True,
                    adapter_name: Optional[str] = None,
                    use_tqdm: bool = False,
                    **kwargs):
        """Inference a batch of prompts.

        Args:
            prompts (List[str] | str | List[Dict] | List[List[Dict]]]): a
            batch of prompts. It accepts: string prompt, a list of string
            prompts, a chat history in OpenAI format or a list of chat
            history.
            gen_config (GenerationConfig | None): a instance of or a list of
                GenerationConfig. Default to None.
            do_preprocess (bool): whether pre-process the messages. Default to
                True, which means chat_template will be applied.
            adapter_name (str): the adapter name of slora for pytorch backend.
                Pick one from adapters. Default to None, using the base model.
            use_tqdm (bool): Whether use the progress bar. Default to False
        """
        is_single = AsyncEngine._is_single(prompts)
        outputs = []
        pbar = tqdm.tqdm(total=1 if is_single else len(prompts)) if use_tqdm else None
        try:
            for g in self.infer(prompts,
                                gen_config,
                                do_preprocess,
                                adapter_name,
                                stream_response=False,
                                pbar=pbar,
                                **kwargs):
                res = None
                for out in g:
                    res = _append_response(res, out)
                outputs.append(res)
        finally:
            if pbar: pbar.close()  # noqa
        if is_single:
            return outputs[0]
        return outputs

    def stream_infer(self,
                     prompts: Union[List[str], str, List[Dict], List[List[Dict]]],
                     gen_config: Optional[Union[GenerationConfig, List[GenerationConfig]]] = None,
                     do_preprocess: bool = True,
                     adapter_name: Optional[str] = None,
                     stream_response: bool = True,
                     **kwargs):
        """Inference a batch of prompts with stream mode.

        Args:
            prompts (List[str] | str | List[Dict] | List[List[Dict]]]):a
            batch of prompts. It accepts: string prompt, a list of string
            prompts, a chat history in OpenAI format or a list of chat
            history.
            gen_config (GenerationConfig | None): a instance of or a list of
                GenerationConfig. Default to None.
            do_preprocess (bool): whether pre-process the messages. Default to
                True, which means chat_template will be applied.
            adapter_name (str): the adapter name of slora for pytorch backend.
                Pick one from adapters. Default to None, using the base model.
        """
        return self.infer(prompts, gen_config, do_preprocess, adapter_name, stream_response, multiplex=True, **kwargs)

    async def _get_prompt_input(self,
                                prompt: str,
                                do_preprocess: bool,
                                adapter_name: str,
                                tools: Optional[List[object]] = None,
                                **kwargs):
        if do_preprocess:
            # use adapter's chat template if possible
            chat_template = self.chat_template
            if adapter_name in MODELS.module_dict:
                chat_template = MODELS.module_dict[adapter_name]()
<<<<<<< HEAD
            prompt = chat_template.messages2prompt(prompt, tools=tools)
=======
        else:
            chat_template = BaseChatTemplate()
        prompt = chat_template.messages2prompt(prompt, sequence_start, tools=tools)
>>>>>>> 61f2f0ac
        if prompt is None:
            raise ValueError(
                f'You are using base template to handle chat task. Please specify a `--chat-template` name chosen from `lmdeploy list` if you want to use OpenAI messages input.'  # noqa
            )
        input_ids = self.tokenizer.encode(prompt, add_bos=True)
        return {'prompt': prompt, 'input_ids': input_ids}

    @asynccontextmanager
    async def model_inst(self, session_id: int):
        """A context manager to make sure server's safe running."""
        assert session_id not in self.id2inst
        free_insts = self._get_free_insts()
        inst = await free_insts.get()
        inst._active = asyncio.Event()
        self.id2inst[session_id] = inst
        try:
            yield inst
        finally:
            self.id2inst.pop(session_id)
            inst._active.set()
            free_insts.put_nowait(inst)

    @asynccontextmanager
    async def safe_run(self, inst, session_id, **kwargs):
        generator = inst.async_stream_infer(session_id, **kwargs)
        try:
            yield generator
        except (Exception, asyncio.CancelledError, GeneratorExit) as e:  # noqa
            logger.error(f'[safe_run] exception caught: {type(e).__name__} {e}')
            # TODO: remove session_id from async cancel
            await inst.async_cancel(session_id)
        finally:
            await generator.aclose()

    async def generate(self,
                       messages,
                       session_id: int,
                       gen_config: Optional[GenerationConfig] = None,
                       tools: Optional[List[object]] = None,
                       stream_response: bool = True,
                       step: int = 0,
                       do_preprocess: bool = True,
                       adapter_name: Optional[str] = None,
                       skip_stop_tokens: bool = True,
                       rewind_stop_tokens: bool = False,
                       input_ids: Optional[List] = None,
                       **kwargs):
        """Generate responses.

        Args:
            messages (str | List): chat history or prompt
            session_id (int): the session id
            gen_config (GenerationConfig | None): a instance of
                GenerationConfig. Default to None.
            stream_response (bool): whether return responses streamingly
            step (int): the offset of the k/v cache
            do_preprocess (bool): whether pre-process the messages. Default to
                True, which means chat_template will be applied.
        """
        if (messages is not None) ^ (input_ids is None):
            raise ValueError('You must specify exactly one of messages or input_ids')
        if session_id not in self.id2step:
            self.id2step[session_id] = 0
        if step != 0:
            self.id2step[session_id] = step
        if gen_config is None:
            gen_config = GenerationConfig()
        else:
            gen_config = deepcopy(gen_config)
        gen_config.convert_stop_bad_words_to_ids(self.tokenizer)
        if gen_config.stop_token_ids is None:
            gen_config.stop_token_ids = self.stop_words
        gen_config.update_from_hf_gen_cfg(self.hf_gen_cfg, self.tokenizer.eos_token_id)
        if not gen_config.do_sample:
            logger.warning(f'GenerationConfig: {gen_config}')
            logger.warning('Since v0.6.0, lmdeploy add `do_sample` in '
                           'GenerationConfig. It defaults to False, meaning greedy '
                           'decoding. Please set `do_sample=True` if sampling '
                           ' decoding is needed')
            # greedy decode
            gen_config.top_k = 1
            # avoid unnecessary process
            gen_config.temperature = 1.0
            gen_config.repetition_penalty = 1.0

        elif gen_config.random_seed is None:
            gen_config.random_seed = random.getrandbits(64)
        if gen_config.n > 1:
            logger.ERROR(f"n({gen_config.n}) > 1 hasn't been supported yet. "
                         f'Fallback to 1')
            gen_config.n = 1
        if messages:
            prompt = messages
            self.request_logger.log_prompt(session_id=session_id, prompt=prompt)
            prompt_input = await self._get_prompt_input(prompt, do_preprocess, adapter_name, tools=tools)
            prompt = prompt_input['prompt']
            input_ids = prompt_input['input_ids']
            self.request_logger.log_inputs(session_id=session_id,
                                           prompt=prompt,
                                           prompt_token_ids=input_ids,
                                           gen_config=gen_config,
                                           adapter_name=adapter_name)
            logger.info(f'session={session_id}, '
                        f'history_tokens={self.id2step[session_id]}, '
                        f'input_tokens={len(input_ids)}, '
                        f'max_new_tokens={gen_config.max_new_tokens}, '
                        f'step={step}, prep={do_preprocess}')
        else:
            # TODO(lvhan) VLM doesn't support input_ids as an argument.
            # Figure out a graceful way to handle the invalid input
            prompt_input = dict(input_ids=input_ids)
        if gen_config.max_new_tokens is None:
            # for interactive endpoint, will try maximum possible token num
            gen_config.max_new_tokens = max(128, self.session_len - self.id2step[session_id] - len(input_ids))
        elif self.id2step[session_id] + len(input_ids) + gen_config.max_new_tokens > self.session_len:
            gen_config.max_new_tokens = max(self.session_len - self.id2step[session_id] - len(input_ids), 128)
            logger.error(f'Truncate max_new_tokens to {gen_config.max_new_tokens}')
        if self.id2step[session_id] + len(input_ids) + gen_config.max_new_tokens > self.session_len:
            logger.error(f'run out of tokens. session={session_id}.')
            yield GenOut('', self.id2step[session_id], len(input_ids), 0, 'length')
            return

        def is_error(status):
            return status not in [ResponseType.SUCCESS, ResponseType.FINISH]

        # used to skip / rewind stop words in interactive mode
        stop_ids = []
        if skip_stop_tokens and not gen_config.ignore_eos:
            stop_ids = gen_config.stop_token_ids or []

        async with self.model_inst(session_id) as inst:
            token_ids = input_ids.copy()
            history_len = self.id2step[session_id]
            input_len = len(input_ids)
            output_len, gen_len = 0, 0
            state = DetokenizeState(len(input_ids))
            start_ids_offset = state.ids_offset
            response = ''
            finish_reason = None
            async with self.safe_run(inst,
                                     session_id=session_id,
                                     **prompt_input,
                                     gen_config=gen_config,
                                     adapter_name=adapter_name,
                                     stream_output=stream_response,
                                     step=history_len) as gen:
                prev_len = 0
                hit_stop_token = 0
                async for outputs in gen:
                    # decode res
                    if is_error(outputs.status):
                        break

                    output_len = outputs.num_token

                    if hit_stop_token or prev_len == output_len:
                        continue

                    # This assumes the engine will stop when stop token is hit
                    if output_len and outputs.token_ids[-1] in stop_ids:
                        hit_stop_token = 1
                        # one token and it's been skipped
                        if output_len == prev_len + 1:
                            continue

                    mask = slice(prev_len - output_len, output_len - hit_stop_token)

                    token_ids += outputs.token_ids[mask]
                    gen_len = len(token_ids) - input_len

                    prev_len = output_len

                    ids_offset = state.ids_offset
                    response, state = self.tokenizer.detokenize_incrementally(
                        token_ids,
                        state,
                        skip_special_tokens=gen_config.skip_special_tokens,
                        spaces_between_special_tokens=gen_config.spaces_between_special_tokens)
                    res = token_ids[ids_offset:]

                    out = GenOut(response,
                                 history_len,
                                 input_len,
                                 gen_len,
                                 finish_reason,
                                 token_ids=res,
                                 cache_block_ids=outputs.cache_block_ids)

                    if outputs.logprobs is not None:
                        log_offset = ids_offset - start_ids_offset
                        out.logprobs = outputs.logprobs[log_offset:]
                    if outputs.last_hidden_state is not None:
                        out.last_hidden_state = outputs.last_hidden_state
                        if hit_stop_token:
                            out.last_hidden_state = \
                                out.last_hidden_state[:-hit_stop_token]
                    if outputs.logits is not None:
                        out.logits = outputs.logits
                        if hit_stop_token:
                            out.logits = out.logits[:-hit_stop_token]

                    yield out
                # end of generator loop

                if not is_error(outputs.status):
                    finish_reason = 'length' \
                        if gen_len >= gen_config.max_new_tokens else 'stop'
                    # utf-8 char at the end means it's a potential unfinished
                    # byte sequence
                    if not response.endswith('�'):
                        # avoid returning the last response twice
                        response = ''
                    logger.info(f'session {session_id} finished, reason '
                                f'"{finish_reason}", input_tokens '
                                f'{len(input_ids)}, outupt_tokens {gen_len}')
                    yield GenOut(response,
                                 self.id2step[session_id],
                                 len(input_ids),
                                 gen_len,
                                 finish_reason,
                                 token_ids=token_ids,
                                 cache_block_ids=outputs.cache_block_ids)
                else:
                    logger.error(f'session {session_id} finished, '
                                 'reason "error"')
                    yield GenOut(response='internal error happened',
                                 history_token_len=self.id2step[session_id],
                                 input_token_len=len(input_ids),
                                 generate_token_len=0,
                                 finish_reason='error',
                                 token_ids=[])
            self.id2step[session_id] = 0
            if self.backend == 'pytorch':
                # manually end pytorch session
                await inst.async_end(session_id)

    def _run(self, fn=None, coro=None, loop=None):
        assert (fn or coro) and not (fn and coro)
        loop = loop or self.internal_thread.loop
        if fn:

            async def _coro():
                return fn()

            coro = _coro()
        return asyncio.run_coroutine_threadsafe(coro, loop)

    def session(self, gen_config: GenerationConfig = None):
        return Session(self._run(fn=lambda: next(self._session_id)).result(), engine=self, gen_config=gen_config)

    def chat(self,
             prompt: Union[List[Dict], str],
             session=None,
             gen_config: Optional[GenerationConfig] = None,
             stream_response=False,
             **kwargs) -> Union[Session, Iterator]:
        """Chat.

        Args:
            prompt (Union[List[Dict], str]): it can be an openai-like message or a string
            session (Session): the chat session
            gen_config (GenerationConfig | None): a instance of
                GenerationConfig. Default to None.
            do_preprocess (bool): whether pre-process the messages. Default to
                True, which means chat_template will be applied.
            **kwargs (dict): ad hoc parametrization of `gen_config
        """
        if session is None:
            session = self.session()

        if isinstance(prompt, str):
            session.messages.append(dict(role='user', content=prompt))
        elif isinstance(prompt, List) and all(isinstance(_, Dict) for _ in prompt):
            session.messages.extend(prompt)
        else:
            raise ValueError(f'unsupported prompt: {prompt}')

        session._response = None

        generator = self.infer(session.messages,
                               gen_config,
                               session_id=session._id,
                               stream_response=stream_response,
                               multiplex=True)

        def _gen():
            resp = None
            try:
                for out in generator:
                    resp = _append_response(resp, out)
                    yield out
            except:  # noqa
                self._run(coro=self.stop_session(session._id)).result()
                raise
            else:
                session._response = resp
                session.messages.append(dict(role='user', content=resp.text))
                # Since prefix caching is used to substitute interactive mode, the context step should be
                # reset after each round
                self.id2step[session._id] = 0

        if stream_response:
            session.generator = _gen()
        else:
            # run the generator until finish
            with closing(_gen()) as gen:
                for _ in gen:
                    pass
            session.generator = None

        return session

<<<<<<< HEAD
    def get_chat_template(self, chat_template_config: ChatTemplateConfig = None):
        """Get chat template.

        Args:
            model_path(str): the path of a model
            chat_template_config(ChatTemplateConfig): config about chat template
        """
        if chat_template_config:
            return chat_template_config.chat_template
        else:
            from model import HfChatTemplate
            return HfChatTemplate(self.tokenizer)
=======
    def start_loop(self):
        """start engine loop."""
        if hasattr(self.engine, 'start_loop'):
            return self.engine.start_loop()
        else:
            return True

    """ DistServe Async Engine API Begin """

    def free_cache(self, session_id: int):
        if session_id in self.engine.scheduler.sessions:
            self.engine.scheduler.end_session(session_id)
            logger.debug(f'successfully free session {session_id}')
        else:
            logger.warning(f'Invalid Free session {session_id}.')

    def p2p_initialize(self, init_request: DistServeInitRequest):
        return self.engine.executor.p2p_initialize(init_request)

    def p2p_connect(self, conn_request: List[DistServeConnectionRequest]):
        return self.engine.executor.p2p_connect(conn_request)

    """ DistServe Async Engine API End """
>>>>>>> 61f2f0ac
<|MERGE_RESOLUTION|>--- conflicted
+++ resolved
@@ -20,12 +20,8 @@
 from lmdeploy.archs import get_model_arch
 from lmdeploy.logger import RequestLogger
 from lmdeploy.messages import GenerationConfig, PytorchEngineConfig, Response, ResponseType, TurbomindEngineConfig
-<<<<<<< HEAD
-from lmdeploy.model import MODELS, ChatTemplateConfig
-=======
-from lmdeploy.model import MODELS, BaseChatTemplate, ChatTemplateConfig, best_match_model
+from lmdeploy.model import MODELS, BaseChatTemplate, ChatTemplateConfig
 from lmdeploy.pytorch.disagg.request import DistServeConnectionRequest, DistServeInitRequest
->>>>>>> 61f2f0ac
 from lmdeploy.serve.utils import LogitsMixin
 from lmdeploy.tokenizer import DetokenizeState
 from lmdeploy.utils import _get_and_verify_max_len, _stop_words, get_hf_gen_cfg, get_logger
@@ -530,13 +526,9 @@
             chat_template = self.chat_template
             if adapter_name in MODELS.module_dict:
                 chat_template = MODELS.module_dict[adapter_name]()
-<<<<<<< HEAD
-            prompt = chat_template.messages2prompt(prompt, tools=tools)
-=======
         else:
             chat_template = BaseChatTemplate()
-        prompt = chat_template.messages2prompt(prompt, sequence_start, tools=tools)
->>>>>>> 61f2f0ac
+        prompt = chat_template.messages2prompt(prompt, tools=tools)
         if prompt is None:
             raise ValueError(
                 f'You are using base template to handle chat task. Please specify a `--chat-template` name chosen from `lmdeploy list` if you want to use OpenAI messages input.'  # noqa
@@ -849,7 +841,6 @@
 
         return session
 
-<<<<<<< HEAD
     def get_chat_template(self, chat_template_config: ChatTemplateConfig = None):
         """Get chat template.
 
@@ -862,7 +853,7 @@
         else:
             from model import HfChatTemplate
             return HfChatTemplate(self.tokenizer)
-=======
+
     def start_loop(self):
         """start engine loop."""
         if hasattr(self.engine, 'start_loop'):
@@ -885,5 +876,4 @@
     def p2p_connect(self, conn_request: List[DistServeConnectionRequest]):
         return self.engine.executor.p2p_connect(conn_request)
 
-    """ DistServe Async Engine API End """
->>>>>>> 61f2f0ac
+    """ DistServe Async Engine API End """