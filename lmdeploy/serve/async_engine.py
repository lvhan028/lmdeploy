# Copyright (c) OpenMMLab. All rights reserved.

import asyncio
import atexit
import concurrent.futures
import dataclasses
import random
from contextlib import asynccontextmanager, closing
from copy import deepcopy
from functools import partial
from itertools import count
from queue import Queue
from threading import Thread
from typing import Any, AsyncIterator, Dict, Iterator, List, Literal, Optional, Union

import torch
import tqdm

from lmdeploy import Tokenizer
from lmdeploy.archs import get_model_arch
from lmdeploy.logger import RequestLogger
from lmdeploy.messages import GenerationConfig, PytorchEngineConfig, Response, ResponseType, TurbomindEngineConfig
<<<<<<< HEAD
from lmdeploy.model import MODELS, BaseChatTemplate, ChatTemplateConfig
=======
from lmdeploy.metrics.metrics_processor import metrics_processor
from lmdeploy.metrics.stats import IterationStats, RequestState
from lmdeploy.model import MODELS, BaseChatTemplate, ChatTemplateConfig, best_match_model
>>>>>>> 2b0b44fb
from lmdeploy.pytorch.disagg.request import DistServeConnectionRequest, DistServeInitRequest
from lmdeploy.serve.utils import LogitsMixin
from lmdeploy.tokenizer import DetokenizeState
from lmdeploy.utils import _get_and_verify_max_len, _stop_words, get_hf_gen_cfg, get_logger

logger = get_logger('lmdeploy')


@dataclasses.dataclass
class GenOut:
    """Pack all response information together."""
    response: str
    history_token_len: int
    input_token_len: int
    generate_token_len: int
    finish_reason: Optional[Literal['stop', 'length', 'error']] = None
    token_ids: List[int] = None
    logprobs: List[Dict[int, float]] = None
    logits: Any = None
    last_hidden_state: Any = None

    # for disaggregation
    cache_block_ids: List[int] = None


def _gen_out_to_response(out: GenOut, index) -> Response:
    return Response(text=out.response,
                    generate_token_len=out.generate_token_len,
                    input_token_len=out.input_token_len,
                    finish_reason=out.finish_reason,
                    token_ids=out.token_ids or [],
                    logprobs=out.logprobs,
                    last_hidden_state=out.last_hidden_state,
                    logits=out.logits,
                    index=index)


def _append_response(dst: Response, src: Response):
    """Dst += src."""
    if not dst:
        return src
    dst.text += src.text
    dst.generate_token_len = src.generate_token_len
    dst.input_token_len = src.input_token_len
    dst.finish_reason = src.finish_reason
    dst.index = src.index
    if src.token_ids:
        dst.token_ids += src.token_ids
    if src.logprobs:
        dst.logprobs = dst.logprobs or []
        dst.logprobs += src.logprobs
    return dst


class Session:
    """Session for AsyncEngine.chat.

    Args:
        _id (int): session_id for internal use
        _engine (Any): engine for internal use
        _response (Reaponse): model output for prompt
        _gen_config (GenerationConfig): the generation config
        messages (List[Dict]): chat history in openai format
    """

    def __init__(self, session_id: int, engine: Any, gen_config: GenerationConfig = None):
        self._id: int = session_id
        self._engine = engine
        self._response: Response = None
        self._gen_config = gen_config
<<<<<<< HEAD
        self.messages: List[Dict] = []
=======
        self.history: List[Tuple[Any, str]] = []

    def _merge_response(self, resp: Response, step: Union[Response, GenOut]):
        """Merge response."""
        resp.text += step.text if isinstance(step, Response) else step.response
        resp.input_token_len = step.input_token_len
        resp.generate_token_len = step.generate_token_len
        resp.finish_reason = step.finish_reason
        return resp
>>>>>>> 2b0b44fb

    @property
    def response(self) -> Response:
        """Return response."""
        return self._response

    def close(self):
        """Release engine storage for this session."""
        if self._engine:
            self._engine._run(coro=self._engine.end_session(self._id)).result()
            self._engine = None
        self.messages = []

    def stop(self):
        """stop the session while tokens are being generated."""
        if self._engine:
            self._engine._run(coro=self._engine.stop_session(self._id)).result()
            self.messages = []

    def __enter__(self):
        return self

    def __exit__(self, exc_type, exc_value, traceback):
        self.close()

    def __call__(self,
                 prompt: str,
                 gen_config: Optional[GenerationConfig] = None,
                 stream_response: bool = True,
                 do_preprocess: bool = True) -> Union[Response, Iterator[Response]]:
        self.messages.append(dict(role='user', content=prompt))
        self._engine.chat(prompt=self.messages,
                          gen_config=gen_config or self._gen_config,
                          stream_response=stream_response,
                          do_preprocess=do_preprocess,
                          session=self)
        if stream_response:
            return self.generator
        else:
            return self.response


class _EventLoopThread:

    def __init__(self, daemon=False):
        fut = concurrent.futures.Future()
        self.thread = Thread(target=partial(self._thread_entry, fut), daemon=daemon)
        self.thread.start()
        self.loop: asyncio.AbstractEventLoop = fut.result()
        self.closed = False
        if daemon:
            atexit.register(self.close)

    def _thread_entry(self, fut):
        loop = asyncio.new_event_loop()
        asyncio.set_event_loop(loop)
        fut.set_result(loop)
        try:
            loop.run_forever()
        except BaseException as e:
            logger.error(f'[internal_thread] {type(e).__name__} {e}')
        finally:
            try:
                self._cancel_all_tasks()
                loop.run_until_complete(loop.shutdown_asyncgens())
            finally:
                asyncio.set_event_loop(None)
                loop.close()

    def _cancel_all_tasks(self):
        """Modified from asyncio/runners.py."""
        to_cancel = asyncio.all_tasks(self.loop)
        if not to_cancel:
            return

        for task in to_cancel:
            task.cancel()

        async def _gather():
            await asyncio.gather(*to_cancel, return_exceptions=True)

        self.loop.run_until_complete(_gather())

        for task in to_cancel:
            if task.cancelled():
                continue
            if task.exception() is not None:
                self.loop.call_exception_handler({
                    'message': 'unhandled exception during worker thread shutdown',
                    'exception': task.exception(),
                    'task': task,
                })

    def close(self):
        if self.closed:
            return
        self.closed = True
        self.loop.call_soon_threadsafe(self.loop.stop)
        self.thread.join()


class AsyncEngine(LogitsMixin):
    """Async inference engine. Maintaining a bunch of tm_model instances.

    Args:
        model_path (str): the path of a model.
            It could be one of the following options:
                - i) A local directory path of a turbomind model which is
                    converted by `lmdeploy convert` command or download from
                    ii) and iii).
                - ii) The model_id of a lmdeploy-quantized model hosted
                    inside a model repo on huggingface.co, such as
                    "InternLM/internlm-chat-20b-4bit",
                    "lmdeploy/llama2-chat-70b-4bit", etc.
                - iii) The model_id of a model hosted inside a model repo
                    on huggingface.co, such as "internlm/internlm-chat-7b",
                    "Qwen/Qwen-7B-Chat ", "baichuan-inc/Baichuan2-7B-Chat"
                    and so on.
        model_name (str): needed when model_path is a pytorch model on
            huggingface.co, such as "internlm/internlm-chat-7b",
            "Qwen/Qwen-7B-Chat ", "baichuan-inc/Baichuan2-7B-Chat" and so on.
        backend (str): either `turbomind` or `pytorch` backend. Default to
            `turbomind` backend.
        backend_config (TurbomindEngineConfig | PytorchEngineConfig): beckend
            config instance. Default to none.
        chat_template_config (ChatTemplateConfig): chat template configuration.
            Default to None.
        max_log_len (int): Max number of prompt characters or prompt tokens
            being printed in log. Default: Unlimited
    """

    def __init__(self,
                 model_path: str,
                 model_name: Optional[str] = None,
                 backend: Literal['turbomind', 'pytorch'] = 'turbomind',
                 backend_config: Optional[Union[TurbomindEngineConfig, PytorchEngineConfig]] = None,
                 chat_template_config: Optional[ChatTemplateConfig] = None,
                 max_log_len: int = None,
                 **kwargs) -> None:
        logger.info(f'input backend={backend}, backend_config={backend_config}')
        logger.info(f'input chat_template_config={chat_template_config}')

        self.model_name = model_name or model_path
        self.tokenizer = Tokenizer(model_path)
        # get chat template after loading tokenizer model since it depends on the tokenizer
        self.chat_template = self.get_chat_template(model_path, chat_template_config)
        self.hf_gen_cfg = get_hf_gen_cfg(model_path)
        self.arch, _ = get_model_arch(model_path)

        # build backend engine
        if backend == 'turbomind':
            self._build_turbomind(model_path=model_path, backend_config=backend_config, **kwargs)
        elif backend == 'pytorch':
            self._build_pytorch(model_path=model_path, backend_config=backend_config, **kwargs)
        else:
            raise ValueError(f'unsupported backend {backend}')

        logger.info(f'updated backend_config={self.backend_config}')

        # parameters for member functions
        self.session_len = _get_and_verify_max_len(self.hf_tm_cfg, self.backend_config.session_len)
        self.stop_words = _stop_words(self.chat_template.stop_words, self.tokenizer)
        if self.stop_words is not None:
            self.stop_words = self.stop_words[0][0].tolist()
        self.backend = backend
        self.instance_num = self.backend_config.max_batch_size
        self.id2step = {}
        self.id2inst = {}
        self.free_insts: asyncio.Queue = None
        self.instances = [self.engine.create_instance() for _ in range(self.instance_num)]
        self._session_id = count(0)
        self.request_logger = RequestLogger(max_log_len)
        self.internal_thread = _EventLoopThread(daemon=True)
        self.limiter: asyncio.Semaphore = None

        # build stat loggers
        self._build_stat_loggers()

    def close(self):
        self.internal_thread.close()
        self.free_insts = None
        self.instances.clear()
        self.engine.close()
        torch._C._cuda_clearCublasWorkspaces()

    def __enter__(self):
        return self

    def __exit__(self, exc_type, exc_value, traceback):
        self.close()

    def _get_free_insts(self):
        if self.free_insts is None:
            # `asyncio.Queue` must be created in an async context
            self.free_insts = asyncio.Queue()
            for inst in self.instances:
                self.free_insts.put_nowait(inst)
        return self.free_insts

    def _build_turbomind(self,
                         model_path: str,
                         backend_config: Optional[Union[TurbomindEngineConfig, PytorchEngineConfig]] = None,
                         **kwargs):
        """Innter build method for turbomind backend."""
        from lmdeploy import turbomind as tm
        self.engine = tm.TurboMind.from_pretrained(model_path,
                                                   tokenizer=self.tokenizer,
                                                   engine_config=backend_config,
                                                   **kwargs)
        self.backend_config = self.engine.engine_config
        self.hf_tm_cfg = self.engine.config

    def _build_pytorch(self,
                       model_path: str,
                       backend_config: Optional[Union[TurbomindEngineConfig, PytorchEngineConfig]] = None,
                       **kwargs):
        """Innter build method for pytorch backend."""
        from lmdeploy.pytorch.engine import Engine
        self.engine = Engine.from_pretrained(model_path, tokenizer=self.tokenizer, engine_config=backend_config)
        self.backend_config = self.engine.engine_config
        self.hf_tm_cfg = getattr(self.engine.model_config, 'hf_config', None)

    def _build_stat_loggers(self):
        self.stat_loggers = []

        if getattr(self.backend_config, 'enable_metrics', False):
            from lmdeploy.metrics.loggers import LoggingStatLogger, PrometheusStatLogger
            dp_rank = self.backend_config.dp_rank if self.backend_config.dp else 0

            logger.info(f'enable metrics, with dp: {self.backend_config.dp} dp_rank: {dp_rank}')
            self.stat_loggers = [
                LoggingStatLogger(dp_rank=dp_rank),
                PrometheusStatLogger(model_name=self.model_name, max_model_len=self.session_len, dp_rank=dp_rank)
            ]

            # set stats loggers of metrics processor
            metrics_processor.stat_loggers = self.stat_loggers

    def __call__(self,
                 prompts: Union[List[str], str, List[Dict], List[List[Dict]]],
                 gen_config: Optional[GenerationConfig] = None,
                 do_preprocess: bool = True,
                 adapter_name: Optional[str] = None,
                 use_tqdm: bool = False,
                 **kwargs):
        """Inference a batch of prompts.

        Args:
            prompts (List[str] | str | List[Dict] | List[List[Dict]]]): a
            batch of prompts. It accepts: string prompt, a list of string
            prompts, a chat history in OpenAI format or a list of chat
            history.
            gen_config (GenerationConfig | None): a instance of
                GenerationConfig. Default to None.
            do_preprocess (bool): whether pre-process the messages. Default to
                True, which means chat_template will be applied.
            adapter_name (str): the adapter name of slora for pytorch backend.
                Pick one from adapters. Default to None, using the base model.
            use_tqdm (bool): Whether use the progress bar. Default to False
        """
        if gen_config is None:
            gen_config = GenerationConfig()
        return self.batch_infer(prompts,
                                gen_config=gen_config,
                                do_preprocess=do_preprocess,
                                adapter_name=adapter_name,
                                use_tqdm=use_tqdm,
                                **kwargs)

    async def do_log_stats(self):
        # loop through CLI logger and Prometheus logger
        for stat_logger in self.stat_loggers:
            stat_logger.log()

    async def stop_session(self, session_id: int):
        """Stop a session by a session_id."""
        logger.info(f'stop session {session_id}')
        generator = self.id2inst.get(session_id)
        if generator:
            await generator.async_cancel(session_id)
        # else it's not running at all

    async def end_session(self, session_id: int):
        """For ending a session that is not running."""
        logger.info(f'end session {session_id}')
        inst = self.id2inst.get(session_id)
        if inst:
            await inst._active.wait()
            assert session_id not in self.id2inst
        inst = await self._get_free_insts().get()
        try:
            await inst.async_end(session_id)
            self.id2step[session_id] = 0
        except (Exception, asyncio.CancelledError, GeneratorExit) as e:  # noqa
            logger.error(f'[end_session] exception caught: {e}')
        finally:
            self._get_free_insts().put_nowait(inst)

    def _get_limiter(self):
        if not self.limiter:
            self.limiter = asyncio.Semaphore(self.instance_num)
        return self.limiter

    async def _async_infer(self, requests: AsyncIterator[Dict], **kwargs) -> AsyncIterator[AsyncIterator[Response]]:
        async for req in requests:
            gen = self.generate(**req, **kwargs)
            yield gen

    def _infer(self, requests: Iterator[Dict], multiplex: bool, pbar=None, loop=None) -> Iterator[Iterator[Response]]:

        async def _sync_resp(g, que: Queue, idx: int, sem: asyncio.Semaphore):
            async for out in g:
                que.put(_gen_out_to_response(out, idx))
            sem.release()
            if not multiplex:
                que.put(None)  # sentinel of inner generator
            if pbar:
                pbar.update(1)

        que = Queue()

        async def _infer():
            sem = self._get_limiter()
            tasks = []
            for idx, req in enumerate(requests):
                await sem.acquire()
                gen = self.generate(**req)
                dst = que if multiplex else Queue()
                if not multiplex:
                    que.put(iter(dst.get, None))
                # create a task to send the responses
                task = asyncio.create_task(_sync_resp(gen, dst, idx, sem))
                tasks.append(task)
            if not multiplex:  # sentinel of outer generator
                que.put(None)
            await asyncio.gather(*tasks)
            if multiplex:
                que.put(None)  # sentinel of inner generator

        loop = loop or self.internal_thread.loop
        # submit the coroutine to async world
        asyncio.run_coroutine_threadsafe(_infer(), loop).add_done_callback(lambda x: x.result())

        return iter(que.get, None)

    @staticmethod
    def _is_single(prompts):
        return isinstance(prompts, str) or isinstance(prompts[0], Dict)

    def infer(self,
              prompts: Union[List[str], str, List[Dict], List[List[Dict]]],
              gen_config: Optional[Union[GenerationConfig, List[GenerationConfig]]] = None,
              do_preprocess: bool = True,
              adapter_name: Optional[str] = None,
              stream_response: bool = False,
              multiplex: bool = False,
              pbar: Optional[tqdm.tqdm] = None,
              **kwargs):

        prompts = [prompts] if AsyncEngine._is_single(prompts) else prompts
        assert isinstance(prompts, List), 'prompts should be a list'
        gen_config = gen_config or GenerationConfig()
        if not isinstance(gen_config, List):
            gen_config = [gen_config] * len(prompts)
        assert len(prompts) == len(gen_config), \
                'input gen_confg length differs from the length of prompts'  # noqa

        def requests():
            for prompt, gen_cfg in zip(prompts, gen_config):
                r = dict(messages=prompt,
                         gen_config=gen_cfg,
                         do_preprocess=do_preprocess,
                         adapter_name=adapter_name,
                         stream_response=stream_response,
                         **kwargs)
                if 'session_id' not in r:
                    r['session_id'] = next(self._session_id)
                yield r

        return self._infer(requests(), multiplex, pbar)

    def batch_infer(self,
                    prompts: Union[List[str], str, List[Dict], List[List[Dict]]],
                    gen_config: Optional[Union[GenerationConfig, List[GenerationConfig]]] = None,
                    do_preprocess: bool = True,
                    adapter_name: Optional[str] = None,
                    use_tqdm: bool = False,
                    **kwargs):
        """Inference a batch of prompts.

        Args:
            prompts (List[str] | str | List[Dict] | List[List[Dict]]]): a
            batch of prompts. It accepts: string prompt, a list of string
            prompts, a chat history in OpenAI format or a list of chat
            history.
            gen_config (GenerationConfig | None): a instance of or a list of
                GenerationConfig. Default to None.
            do_preprocess (bool): whether pre-process the messages. Default to
                True, which means chat_template will be applied.
            adapter_name (str): the adapter name of slora for pytorch backend.
                Pick one from adapters. Default to None, using the base model.
            use_tqdm (bool): Whether use the progress bar. Default to False
        """
        is_single = AsyncEngine._is_single(prompts)
        outputs = []
        pbar = tqdm.tqdm(total=1 if is_single else len(prompts)) if use_tqdm else None
        try:
            for g in self.infer(prompts,
                                gen_config,
                                do_preprocess,
                                adapter_name,
                                stream_response=False,
                                pbar=pbar,
                                **kwargs):
                res = None
                for out in g:
                    res = _append_response(res, out)
                outputs.append(res)
        finally:
            if pbar: pbar.close()  # noqa
        if is_single:
            return outputs[0]
        return outputs

    def stream_infer(self,
                     prompts: Union[List[str], str, List[Dict], List[List[Dict]]],
                     gen_config: Optional[Union[GenerationConfig, List[GenerationConfig]]] = None,
                     do_preprocess: bool = True,
                     adapter_name: Optional[str] = None,
                     stream_response: bool = True,
                     **kwargs):
        """Inference a batch of prompts with stream mode.

        Args:
            prompts (List[str] | str | List[Dict] | List[List[Dict]]]):a
            batch of prompts. It accepts: string prompt, a list of string
            prompts, a chat history in OpenAI format or a list of chat
            history.
            gen_config (GenerationConfig | None): a instance of or a list of
                GenerationConfig. Default to None.
            do_preprocess (bool): whether pre-process the messages. Default to
                True, which means chat_template will be applied.
            adapter_name (str): the adapter name of slora for pytorch backend.
                Pick one from adapters. Default to None, using the base model.
        """
        return self.infer(prompts, gen_config, do_preprocess, adapter_name, stream_response, multiplex=True, **kwargs)

    async def _get_prompt_input(self,
                                prompt: str,
                                do_preprocess: bool,
                                adapter_name: str,
                                tools: Optional[List[object]] = None,
                                enable_thinking: Optional[bool] = None,
                                **kwargs):
        if do_preprocess:
            # use adapter's chat template if possible
            chat_template = self.chat_template
            if adapter_name in MODELS.module_dict:
                chat_template = MODELS.module_dict[adapter_name]()
        else:
            chat_template = BaseChatTemplate()
<<<<<<< HEAD
        prompt = chat_template.messages2prompt(prompt, tools=tools)
=======
        prompt = chat_template.messages2prompt(prompt, sequence_start, tools=tools, enable_thinking=enable_thinking)
>>>>>>> 2b0b44fb
        if prompt is None:
            raise ValueError(
                f'You are using base template to handle chat task. Please specify a `--chat-template` name chosen from `lmdeploy list` if you want to use OpenAI messages input.'  # noqa
            )
        input_ids = self.tokenizer.encode(prompt, add_bos=True)
        return {'prompt': prompt, 'input_ids': input_ids}

    @asynccontextmanager
    async def model_inst(self, session_id: int):
        """A context manager to make sure server's safe running."""
        assert session_id not in self.id2inst
        free_insts = self._get_free_insts()
        inst = await free_insts.get()
        inst._active = asyncio.Event()
        self.id2inst[session_id] = inst
        try:
            yield inst
        except (Exception, asyncio.CancelledError, GeneratorExit) as e:
            logger.error(f'[model_inst] exception caught: {e}')
            if self.backend == 'pytorch':
                # manually end pytorch session
                await inst.async_end(session_id)
        finally:
            self.id2inst.pop(session_id)
            inst._active.set()
            free_insts.put_nowait(inst)

    @asynccontextmanager
    async def safe_run(self, inst, session_id, **kwargs):
        generator = inst.async_stream_infer(session_id, **kwargs)
        try:
            yield generator
        except (Exception, asyncio.CancelledError, GeneratorExit) as e:  # noqa
            logger.error(f'[safe_run] exception caught: {type(e).__name__} {e}')
            # TODO: remove session_id from async cancel
            await inst.async_cancel(session_id)
            raise e
        finally:
            await generator.aclose()

<<<<<<< HEAD
    async def generate(self,
                       messages,
                       session_id: int,
                       gen_config: Optional[GenerationConfig] = None,
                       tools: Optional[List[object]] = None,
                       stream_response: bool = True,
                       step: int = 0,
                       do_preprocess: bool = True,
                       adapter_name: Optional[str] = None,
                       skip_stop_tokens: bool = True,
                       rewind_stop_tokens: bool = False,
                       input_ids: Optional[List] = None,
                       **kwargs):
=======
    async def generate(
            self,
            messages,
            session_id: int,
            gen_config: Optional[GenerationConfig] = None,
            tools: Optional[List[object]] = None,
            stream_response: bool = True,
            sequence_start: bool = True,
            sequence_end: bool = True,  # no interactive mode by default
            step: int = 0,
            do_preprocess: bool = True,
            adapter_name: Optional[str] = None,
            skip_stop_tokens: bool = True,
            rewind_stop_tokens: bool = False,
            input_ids: Optional[List] = None,
            enable_thinking: Optional[bool] = None,
            **kwargs):
>>>>>>> 2b0b44fb
        """Generate responses.

        Args:
            messages (str | List): chat history or prompt
            session_id (int): the session id
            gen_config (GenerationConfig | None): a instance of
                GenerationConfig. Default to None.
            stream_response (bool): whether return responses streamingly
            step (int): the offset of the k/v cache
            do_preprocess (bool): whether pre-process the messages. Default to
                True, which means chat_template will be applied.
        """
        if (messages is not None) ^ (input_ids is None):
            raise ValueError('You must specify exactly one of messages or input_ids')
        if session_id not in self.id2step:
            self.id2step[session_id] = 0
        if step != 0:
            self.id2step[session_id] = step
        if gen_config is None:
            gen_config = GenerationConfig()
        else:
            gen_config = deepcopy(gen_config)
        gen_config.convert_stop_bad_words_to_ids(self.tokenizer)
        if gen_config.stop_token_ids is None:
            gen_config.stop_token_ids = self.stop_words
        gen_config.update_from_hf_gen_cfg(self.hf_gen_cfg, self.tokenizer.eos_token_id)
        if not gen_config.do_sample:
            logger.warning(f'GenerationConfig: {gen_config}')
            logger.warning('Since v0.6.0, lmdeploy add `do_sample` in '
                           'GenerationConfig. It defaults to False, meaning greedy '
                           'decoding. Please set `do_sample=True` if sampling '
                           ' decoding is needed')
            # greedy decode
            gen_config.top_k = 1
            # avoid unnecessary process
            gen_config.temperature = 1.0
            gen_config.repetition_penalty = 1.0

        elif gen_config.random_seed is None:
            gen_config.random_seed = random.getrandbits(64)
        if gen_config.n > 1:
            logger.ERROR(f"n({gen_config.n}) > 1 hasn't been supported yet. "
                         f'Fallback to 1')
            gen_config.n = 1
        if messages:
            prompt = messages
            self.request_logger.log_prompt(session_id=session_id, prompt=prompt)
<<<<<<< HEAD
            prompt_input = await self._get_prompt_input(prompt, do_preprocess, adapter_name, tools=tools)
=======
            prompt_input = await self._get_prompt_input(prompt,
                                                        do_preprocess,
                                                        sequence_start,
                                                        adapter_name,
                                                        tools=tools,
                                                        enable_thinking=enable_thinking)
>>>>>>> 2b0b44fb
            prompt = prompt_input['prompt']
            input_ids = prompt_input['input_ids']
            self.request_logger.log_inputs(session_id=session_id,
                                           prompt=prompt,
                                           prompt_token_ids=input_ids,
                                           gen_config=gen_config,
                                           adapter_name=adapter_name)
            logger.info(f'session={session_id}, '
                        f'history_tokens={self.id2step[session_id]}, '
                        f'input_tokens={len(input_ids)}, '
                        f'max_new_tokens={gen_config.max_new_tokens}, '
                        f'step={step}, prep={do_preprocess}')
        else:
            # TODO(lvhan) VLM doesn't support input_ids as an argument.
            # Figure out a graceful way to handle the invalid input
            prompt_input = dict(input_ids=input_ids)
        if gen_config.max_new_tokens is None:
            # for interactive endpoint, will try maximum possible token num
            gen_config.max_new_tokens = max(128, self.session_len - self.id2step[session_id] - len(input_ids))
        elif self.id2step[session_id] + len(input_ids) + gen_config.max_new_tokens > self.session_len:
            gen_config.max_new_tokens = max(self.session_len - self.id2step[session_id] - len(input_ids), 128)
            logger.error(f'Truncate max_new_tokens to {gen_config.max_new_tokens}')
        if self.id2step[session_id] + len(input_ids) + gen_config.max_new_tokens > self.session_len:
            logger.error(f'run out of tokens. session={session_id}.')
            yield GenOut('', self.id2step[session_id], len(input_ids), 0, 'length')
            return

        def is_error(status):
            return status not in [ResponseType.SUCCESS, ResponseType.FINISH]

        # used to skip / rewind stop words in interactive mode
        stop_ids = []
        if skip_stop_tokens and not gen_config.ignore_eos:
            stop_ids = gen_config.stop_token_ids or []

        metrics_processor.increment_total_requests()
        async with self.model_inst(session_id) as inst:
            token_ids = input_ids.copy()
            history_len = self.id2step[session_id]
            input_len = len(input_ids)
            output_len, gen_len = 0, 0
            state = DetokenizeState(len(input_ids))
            start_ids_offset = state.ids_offset
            response = ''
            finish_reason = None
            async with self.safe_run(inst,
                                     session_id=session_id,
                                     **prompt_input,
                                     gen_config=gen_config,
                                     adapter_name=adapter_name,
                                     stream_output=stream_response,
                                     step=history_len) as gen:
                prev_len = 0
                hit_stop_token = 0
                req_state = RequestState(prompt_len=input_len)  # per-requst state
                async for outputs in gen:
                    iteration_stats = IterationStats()  # per-iteration stats
                    # decode res
                    if is_error(outputs.status):
                        break

                    output_len = outputs.num_token
                    metrics_processor.queue_update((input_len, prev_len, outputs, req_state, iteration_stats))

                    if hit_stop_token or prev_len == output_len:
                        continue

                    # This assumes the engine will stop when stop token is hit
                    if output_len and outputs.token_ids[-1] in stop_ids:
                        hit_stop_token = 1
                        # one token and it's been skipped
                        if output_len == prev_len + 1:
                            continue

                    mask = slice(prev_len - output_len, output_len - hit_stop_token)

                    token_ids += outputs.token_ids[mask]
                    gen_len = len(token_ids) - input_len

                    prev_len = output_len

                    ids_offset = state.ids_offset
                    response, state = self.tokenizer.detokenize_incrementally(
                        token_ids,
                        state,
                        skip_special_tokens=gen_config.skip_special_tokens,
                        spaces_between_special_tokens=gen_config.spaces_between_special_tokens)
                    res = token_ids[ids_offset:]

                    out = GenOut(response,
                                 history_len,
                                 input_len,
                                 gen_len,
                                 finish_reason,
                                 token_ids=res,
                                 cache_block_ids=outputs.cache_block_ids)

                    if outputs.logprobs is not None:
                        log_offset = ids_offset - start_ids_offset
                        out.logprobs = outputs.logprobs[log_offset:]
                    if outputs.last_hidden_state is not None:
                        out.last_hidden_state = outputs.last_hidden_state
                        if hit_stop_token:
                            out.last_hidden_state = \
                                out.last_hidden_state[:-hit_stop_token]
                    if outputs.logits is not None:
                        out.logits = outputs.logits
                        if hit_stop_token:
                            out.logits = out.logits[:-hit_stop_token]

                    yield out
                # end of generator loop
                metrics_processor.increment_finished_requests()

                if not is_error(outputs.status):
                    finish_reason = 'length' \
                        if gen_len >= gen_config.max_new_tokens else 'stop'
                    # utf-8 char at the end means it's a potential unfinished
                    # byte sequence
                    if not response.endswith('�'):
                        # avoid returning the last response twice
                        response = ''
                    logger.info(f'session {session_id} finished, reason '
                                f'"{finish_reason}", input_tokens '
                                f'{len(input_ids)}, output_tokens {gen_len}')
                    yield GenOut(response,
                                 self.id2step[session_id],
                                 len(input_ids),
                                 gen_len,
                                 finish_reason,
                                 token_ids=[],
                                 cache_block_ids=outputs.cache_block_ids)
                else:
                    logger.error(f'session {session_id} finished, '
                                 'reason "error"')
                    yield GenOut(response='internal error happened',
                                 history_token_len=self.id2step[session_id],
                                 input_token_len=len(input_ids),
                                 generate_token_len=0,
                                 finish_reason='error',
                                 token_ids=[])
            self.id2step[session_id] = 0
            if self.backend == 'pytorch':
                # manually end pytorch session
                await inst.async_end(session_id)

    def _run(self, fn=None, coro=None, loop=None):
        assert (fn or coro) and not (fn and coro)
        loop = loop or self.internal_thread.loop
        if fn:

            async def _coro():
                return fn()

            coro = _coro()
        return asyncio.run_coroutine_threadsafe(coro, loop)

    def session(self, gen_config: GenerationConfig = None):
        return Session(self._run(fn=lambda: next(self._session_id)).result(), engine=self, gen_config=gen_config)

    def chat(self,
             prompt: Union[List[Dict], str],
             session=None,
             gen_config: Optional[GenerationConfig] = None,
             stream_response=False,
             **kwargs) -> Union[Session, Iterator]:
        """Chat.

        Args:
            prompt (Union[List[Dict], str]): it can be an openai-like message or a string
            session (Session): the chat session
            gen_config (GenerationConfig | None): a instance of
                GenerationConfig. Default to None.
            do_preprocess (bool): whether pre-process the messages. Default to
                True, which means chat_template will be applied.
            **kwargs (dict): ad hoc parametrization of `gen_config
        """
        if session is None:
            session = self.session()

        if isinstance(prompt, str):
            session.messages.append(dict(role='user', content=prompt))
        elif isinstance(prompt, List) and all(isinstance(_, Dict) for _ in prompt):
            session.messages.extend(prompt)
        else:
            raise ValueError(f'unsupported prompt: {prompt}')

        session._response = None

        generator = self.infer(session.messages,
                               gen_config,
                               session_id=session._id,
                               stream_response=stream_response,
                               multiplex=True)

        def _gen():
            resp = None
            try:
                for out in generator:
                    resp = _append_response(resp, out)
                    yield out
            except:  # noqa
                self._run(coro=self.stop_session(session._id)).result()
                raise
            else:
                session._response = resp
                session.messages.append(dict(role='user', content=resp.text))
                # Since prefix caching is used to substitute interactive mode, the context step should be
                # reset after each round
                self.id2step[session._id] = 0

        if stream_response:
            session.generator = _gen()
        else:
            # run the generator until finish
            with closing(_gen()) as gen:
                for _ in gen:
                    pass
            session.generator = None

        return session

<<<<<<< HEAD
    def get_chat_template(self, chat_template_config: ChatTemplateConfig = None):
        """Get chat template.

        Args:
            model_path(str): the path of a model
            chat_template_config(ChatTemplateConfig): config about chat template
        """
        if chat_template_config:
            return chat_template_config.chat_template
        else:
            from model import HfChatTemplate
            return HfChatTemplate(self.tokenizer)

    def start_loop(self):
        """start engine loop."""
=======
    def start_loop(self, use_async_api=False):
        """Start engine loop.

        When using pytorch backend with dp > 1, all dp_rank should receive at least one request before it can start
        processing (warmup). Since pytorch engine will bound to event loop, the pipeline can only choose either the
        synchronous apis(__call__, stream_infer, etc.) or the asynchronous api (generate) during its lifetime.

        The purpose of this function is to allow users to choose whether to use the synchronous interface or the
        asynchronous interface for the pipeline.
        """
>>>>>>> 2b0b44fb
        if hasattr(self.engine, 'start_loop'):
            if use_async_api:
                return self.engine.start_loop()
            else:
                fut = concurrent.futures.Future()

                def _start_loop(fut):
                    res = self.engine.start_loop()
                    fut.set_result(res)

                self.internal_thread.loop.call_soon_threadsafe(_start_loop, fut)
                return fut.result()
        else:
            return True

    """ DistServe Async Engine API Begin """

    def free_cache(self, session_id: int):
        if self.engine.end_session(session_id):
            logger.debug(f'successfully free session {session_id}')
        else:
            logger.warning(f'Invalid Free session {session_id}.')

    def p2p_initialize(self, init_request: DistServeInitRequest):
        return self.engine.p2p_initialize(init_request)

    def p2p_connect(self, conn_request: List[DistServeConnectionRequest]):
        return self.engine.p2p_connect(conn_request)

    """ DistServe Async Engine API End """<|MERGE_RESOLUTION|>--- conflicted
+++ resolved
@@ -20,13 +20,9 @@
 from lmdeploy.archs import get_model_arch
 from lmdeploy.logger import RequestLogger
 from lmdeploy.messages import GenerationConfig, PytorchEngineConfig, Response, ResponseType, TurbomindEngineConfig
-<<<<<<< HEAD
-from lmdeploy.model import MODELS, BaseChatTemplate, ChatTemplateConfig
-=======
 from lmdeploy.metrics.metrics_processor import metrics_processor
 from lmdeploy.metrics.stats import IterationStats, RequestState
-from lmdeploy.model import MODELS, BaseChatTemplate, ChatTemplateConfig, best_match_model
->>>>>>> 2b0b44fb
+from lmdeploy.model import MODELS, BaseChatTemplate, ChatTemplateConfig
 from lmdeploy.pytorch.disagg.request import DistServeConnectionRequest, DistServeInitRequest
 from lmdeploy.serve.utils import LogitsMixin
 from lmdeploy.tokenizer import DetokenizeState
@@ -97,19 +93,7 @@
         self._engine = engine
         self._response: Response = None
         self._gen_config = gen_config
-<<<<<<< HEAD
         self.messages: List[Dict] = []
-=======
-        self.history: List[Tuple[Any, str]] = []
-
-    def _merge_response(self, resp: Response, step: Union[Response, GenOut]):
-        """Merge response."""
-        resp.text += step.text if isinstance(step, Response) else step.response
-        resp.input_token_len = step.input_token_len
-        resp.generate_token_len = step.generate_token_len
-        resp.finish_reason = step.finish_reason
-        return resp
->>>>>>> 2b0b44fb
 
     @property
     def response(self) -> Response:
@@ -571,11 +555,7 @@
                 chat_template = MODELS.module_dict[adapter_name]()
         else:
             chat_template = BaseChatTemplate()
-<<<<<<< HEAD
-        prompt = chat_template.messages2prompt(prompt, tools=tools)
-=======
-        prompt = chat_template.messages2prompt(prompt, sequence_start, tools=tools, enable_thinking=enable_thinking)
->>>>>>> 2b0b44fb
+        prompt = chat_template.messages2prompt(prompt, tools=tools, enable_thinking=enable_thinking)
         if prompt is None:
             raise ValueError(
                 f'You are using base template to handle chat task. Please specify a `--chat-template` name chosen from `lmdeploy list` if you want to use OpenAI messages input.'  # noqa
@@ -616,21 +596,6 @@
         finally:
             await generator.aclose()
 
-<<<<<<< HEAD
-    async def generate(self,
-                       messages,
-                       session_id: int,
-                       gen_config: Optional[GenerationConfig] = None,
-                       tools: Optional[List[object]] = None,
-                       stream_response: bool = True,
-                       step: int = 0,
-                       do_preprocess: bool = True,
-                       adapter_name: Optional[str] = None,
-                       skip_stop_tokens: bool = True,
-                       rewind_stop_tokens: bool = False,
-                       input_ids: Optional[List] = None,
-                       **kwargs):
-=======
     async def generate(
             self,
             messages,
@@ -638,8 +603,6 @@
             gen_config: Optional[GenerationConfig] = None,
             tools: Optional[List[object]] = None,
             stream_response: bool = True,
-            sequence_start: bool = True,
-            sequence_end: bool = True,  # no interactive mode by default
             step: int = 0,
             do_preprocess: bool = True,
             adapter_name: Optional[str] = None,
@@ -648,7 +611,6 @@
             input_ids: Optional[List] = None,
             enable_thinking: Optional[bool] = None,
             **kwargs):
->>>>>>> 2b0b44fb
         """Generate responses.
 
         Args:
@@ -696,16 +658,11 @@
         if messages:
             prompt = messages
             self.request_logger.log_prompt(session_id=session_id, prompt=prompt)
-<<<<<<< HEAD
-            prompt_input = await self._get_prompt_input(prompt, do_preprocess, adapter_name, tools=tools)
-=======
             prompt_input = await self._get_prompt_input(prompt,
                                                         do_preprocess,
-                                                        sequence_start,
                                                         adapter_name,
                                                         tools=tools,
                                                         enable_thinking=enable_thinking)
->>>>>>> 2b0b44fb
             prompt = prompt_input['prompt']
             input_ids = prompt_input['input_ids']
             self.request_logger.log_inputs(session_id=session_id,
@@ -928,7 +885,6 @@
 
         return session
 
-<<<<<<< HEAD
     def get_chat_template(self, chat_template_config: ChatTemplateConfig = None):
         """Get chat template.
 
@@ -942,9 +898,6 @@
             from model import HfChatTemplate
             return HfChatTemplate(self.tokenizer)
 
-    def start_loop(self):
-        """start engine loop."""
-=======
     def start_loop(self, use_async_api=False):
         """Start engine loop.
 
@@ -955,7 +908,6 @@
         The purpose of this function is to allow users to choose whether to use the synchronous interface or the
         asynchronous interface for the pipeline.
         """
->>>>>>> 2b0b44fb
         if hasattr(self.engine, 'start_loop'):
             if use_async_api:
                 return self.engine.start_loop()
