--- conflicted
+++ resolved
@@ -245,50 +245,15 @@
 
     async def stop_session(self, session_id: int):
         """Stop a session by a session_id."""
-<<<<<<< HEAD
-        logger.warning(f'[async_engine] end session {session_id}')
-        generator = self.id2generator.get(self.id2generator)
-=======
+        logger.warning(f'[async_engine] stop session {session_id}')
         generator = self.id2generator.get(session_id)
->>>>>>> 8fa85dcf
         if generator:
             await generator.async_cancel(session_id)
         # else it's not running at all
 
     async def end_session(self, session_id: int):
         """For ending a session that is not running."""
-<<<<<<< HEAD
-        # TODO: wait for generator to finish `await generator.async_done()`
         logger.warning(f'[async_engine] end session {session_id}')
-        assert session_id not in self.id2generator
-        generator = await self.free_gens.get()
-        try:
-            await generator.async_end(session_id)
-            self.id2step[session_id] = 0
-        except Exception as e:  # noqa
-            logger.error(
-                f'[end_session] exception caught: {type(e).__name__}, {e}')
-        finally:
-            self.free_gens.put_nowait(generator)
-
-    @asynccontextmanager
-    async def safe_run(self, session_id: int):
-        """A context manager to make sure server's safe running."""
-        generator = await self.free_gens.get()
-        assert session_id not in self.id2generator
-        self.id2generator[session_id] = generator
-        try:
-            yield generator
-        except Exception as e:  # noqa
-            logger.error(
-                f'[safe_run] exception caught: {type(e).__name__}, {e}')
-            await generator.async_cancel(session_id)
-        finally:
-            logger.info(f'return generator for session_id {session_id}')
-            self.id2generator.pop(session_id)
-            self.free_gens.put_nowait(generator)
-
-=======
         generator = self.id2generator.get(session_id)
         if generator:
             fut = generator._fut
@@ -304,7 +269,6 @@
         finally:
             self.free_gens.put_nowait(generator)
 
->>>>>>> 8fa85dcf
     def batch_infer(self,
                     prompts: Union[List[str], str, List[Dict],
                                    List[List[Dict]]],
@@ -653,10 +617,6 @@
                         skip_special_tokens=gen_config.skip_special_tokens)
                     res = token_ids[ids_offset:]
 
-<<<<<<< HEAD
-                    # res = res[ids_offset:]
-=======
->>>>>>> 8fa85dcf
                     logprobs = None
                     if outputs.logprobs:
                         log_offset = ids_offset - start_ids_offset
@@ -665,14 +625,9 @@
                     # response, history token len,
                     # input token len, gen token len
                     yield GenOut(response, self.id2step[session_id],
-<<<<<<< HEAD
-                                 len(input_ids), tokens, finish_reason,
-                                 res[ids_offset:], logprobs)
-=======
                                  len(input_ids), tokens, finish_reason, res,
                                  logprobs)
                     # end of generator loop
->>>>>>> 8fa85dcf
                 if not is_error(outputs.status):
                     finish_reason = 'length' \
                         if tokens >= gen_config.max_new_tokens else 'stop'
