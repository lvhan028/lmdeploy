--- conflicted
+++ resolved
@@ -35,14 +35,9 @@
                                             CompletionResponse, CompletionResponseChoice,
                                             CompletionResponseStreamChoice, CompletionStreamResponse, DeltaMessage,
                                             EmbeddingsRequest, EncodeRequest, EncodeResponse, ErrorResponse,
-<<<<<<< HEAD
-                                            GenerateRequest, LogProbs, ModelCard, ModelList, ModelPermission,
-                                            TopLogprob, UsageInfo)
-=======
-                                            GenerateRequest, GenerateResponse, LogProbs, ModelCard, ModelList,
+                                            GenerateRequest, LogProbs, ModelCard, ModelList,
                                             ModelPermission, PoolingRequest, PoolingResponse, TopLogprob,
                                             UpdateParamsRequest, UsageInfo)
->>>>>>> 2b0b44fb
 from lmdeploy.serve.openai.reasoning_parser.reasoning_parser import ReasoningParser, ReasoningParserManager
 from lmdeploy.serve.openai.tool_parser.tool_parser import ToolParser, ToolParserManager
 from lmdeploy.tokenizer import DetokenizeState, Tokenizer
@@ -437,13 +432,7 @@
         gen_config=gen_config,
         tools=tools,
         stream_response=True,  # always use stream to enable batching
-<<<<<<< HEAD
-        do_preprocess=not isinstance(request.messages, str),  # text completion for string input
-=======
-        sequence_start=True,
-        sequence_end=True,
         do_preprocess=do_preprocess,
->>>>>>> 2b0b44fb
         adapter_name=adapter_name,
         enable_thinking=request.enable_thinking,
     )
