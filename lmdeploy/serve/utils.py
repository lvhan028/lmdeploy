--- conflicted
+++ resolved
@@ -120,15 +120,9 @@
         session_ids = list(range(len(input_ids)))
         tasks = [_proc(i) for i in range(len(input_ids))]
         await asyncio.gather(*tasks)
-<<<<<<< HEAD
-        if sequence_end:
-            for i in session_ids:
-                await self.end_session(i)
-=======
         if sequence_end and self.backend == 'pytorch':
             for session_id in session_ids:
                 await self.end_session(session_id)
->>>>>>> d7e84560
         return logits
 
     def get_ppl(self, input_ids: Union[List[int], List[List[int]]]) -> List[float]:
@@ -163,15 +157,8 @@
                 result.append(res)
             else:
                 _input_ids = [input_ids[indices[i]] for i in range(start, end)]
-<<<<<<< HEAD
                 steps = [0] * len(_input_ids)
-                res, _ = self._get_ppl(input_ids=_input_ids, steps=steps, max_input_len=max_input_len)
-=======
-                res = self._get_ppl(
-                    input_ids=_input_ids,
-                    max_input_len=max_input_len,
-                )
->>>>>>> d7e84560
+                res = self._get_ppl(input_ids=_input_ids, steps=steps, max_input_len=max_input_len)
                 result.extend(res)
         output = list(range(len(result)))
         for index, sorted_index in enumerate(indices):
@@ -209,24 +196,11 @@
         losses = []
         target_counts = []
         for i in range(0, seq_len, max_input_len):
-<<<<<<< HEAD
             loss, target_count = self._get_ppl(input_ids=[input_ids],
                                                steps=[i],
                                                max_input_len=max_input_len,
                                                sequence_start=(i == 0),
                                                sequence_end=False)
-=======
-            token_ids = input_ids[i:i + max_input_len]
-            step = [i]
-            # shift token_ids by 1 to the left
-            target_ids = input_ids[i + 1:i + 1 + max_input_len]
-            loss = self._get_ppl(input_ids=[token_ids],
-                                 max_input_len=len(token_ids),
-                                 target_ids=[target_ids],
-                                 steps=step,
-                                 sequence_start=(i == 0),
-                                 sequence_end=False)
->>>>>>> d7e84560
             losses.extend(loss)
             target_counts.extend(target_count)
         losses = [loss * target_count for loss, target_count in zip(losses, target_counts)]
@@ -234,7 +208,6 @@
         target_count = sum(target_counts)
         return loss_sum / target_count
 
-<<<<<<< HEAD
     def _get_ppl(self, input_ids, steps, max_input_len, sequence_start: bool = True, sequence_end: bool = True):
         assert isinstance(steps, List) and len(steps) == len(input_ids)
 
@@ -245,29 +218,6 @@
                                                        max_input_len=max_input_len,
                                                        sequence_start=sequence_start,
                                                        sequence_end=sequence_end)).result()
-=======
-    def _get_ppl(self,
-                 input_ids,
-                 max_input_len,
-                 target_ids=None,
-                 steps=None,
-                 sequence_start: bool = True,
-                 sequence_end: bool = True):
-        assert (isinstance(input_ids, List) and all(isinstance(_, List) for _ in input_ids))
-        assert steps is None or len(steps) == len(input_ids)
-        assert target_ids is None or len(target_ids) == len(input_ids)
-
-        lens = [len(_) for _ in input_ids]
-        total_len = sum(lens)
-        assert sum(lens) <= max_input_len
-
-        logger.info(f'get_ppl: bs: {len(input_ids)}, lens: {lens}, '
-                    f'total_len: {total_len}, steps: {steps}')
-        torch.cuda.empty_cache()
-
-        logits = self._run(coro=self._async_get_logits(
-            input_ids=input_ids, steps=steps, sequence_start=sequence_start, sequence_end=sequence_end)).result()
->>>>>>> d7e84560
         padding_token_id = -100
         # shift token_ids by 1 to the left
         target_ids = [s[steps[i] + 1:steps[i] + 1 + max_input_len] for i, s in enumerate(input_ids)]
@@ -293,8 +243,4 @@
             result.append(loss.item() / target_count.item())
             target_counts.append(target_count)
         logger.info(f'ppl result: {result}')
-<<<<<<< HEAD
-        return result, target_counts
-=======
-        return result
->>>>>>> d7e84560
+        return result