# Copyright (c) OpenMMLab. All rights reserved.
import dataclasses
import json
import uuid
from abc import abstractmethod
from typing import Any, Callable, Dict, List, Optional, Union

from mmengine import Registry
from transformers import PreTrainedTokenizer, PreTrainedTokenizerFast, ProcessorMixin
from typing_extensions import TypeVar

from lmdeploy.utils import get_logger

_P = TypeVar('_P', bound=ProcessorMixin, default=ProcessorMixin)

logger = get_logger('lmdeploy')
MODELS = Registry('model', locations=['lmdeploy.model'])


def random_uuid() -> str:
    """Return a random uuid."""
    return str(uuid.uuid4().hex)


def get_text(content: Union[str, List[dict]]):
    """Within the OpenAI API, the content field may be specified as either a
    string or a list of ChatCompletionContentPartTextParam (defined in openai).

    When a list is provided, lmdeploy selects the first element to incorporate into the chat template, as the manner in
    which OpenAI processes lists is not explicitly defined.
    """

    if isinstance(content, str):
        return content
    return content[0]['text']


@dataclasses.dataclass
class ChatTemplateConfig:
    """Parameters for chat template.

    Args:
        model_name (str): the name of the deployed model. Determine which chat template will be applied.
            All the chat template names: `lmdeploy list`
        system (str | None): begin of the system prompt
        meta_instruction (str | None): system prompt
        eosys (str | None): end of the system prompt
        user (str | None): begin of the user prompt
        eoh (str | None): end of the user prompt
        assistant (str | None): begin of the assistant prompt
        eoa (str | None): end of the assistant prompt
        tool (str | None): begin of the tool prompt
        eotool (str | None): end of the tool prompt
    """  # noqa: E501

    model_name: str
    system: Optional[str] = None
    meta_instruction: Optional[str] = None
    eosys: Optional[str] = None
    user: Optional[str] = None
    eoh: Optional[str] = None
    assistant: Optional[str] = None
    eoa: Optional[str] = None
    tool: Optional[str] = None
    eotool: Optional[str] = None
    separator: Optional[str] = None
    stop_words: Optional[List[str]] = None

    @property
    def chat_template(self):
        attrs = {key: value for key, value in dataclasses.asdict(self).items() if value is not None}
        attrs.pop('model_name', None)
        if self.model_name in MODELS.module_dict.keys():
            model: BaseModel = MODELS.get(self.model_name)(**attrs)
        else:
            logger.warning(f'Could not find {self.model_name} in registered models. '
                           f'Register {self.model_name} using the BaseChatTemplate.')
            model = BaseChatTemplate(**attrs)
        return model

    def to_json(self, file_path=None):
        """Convert the dataclass instance to a JSON formatted string and
        optionally save to a file."""
        json_str = json.dumps(dataclasses.asdict(self), ensure_ascii=False, indent=4)
        if file_path:
            with open(file_path, 'w', encoding='utf-8') as file:
                file.write(json_str)
        return json_str

    @classmethod
    def from_json(cls, file_or_string):
        """Construct a dataclass instance from a JSON file or JSON string."""
        try:
            # Try to open the input_data as a file path
            with open(file_or_string, 'r', encoding='utf-8') as file:
                json_data = file.read()
        except FileNotFoundError:
            # If it's not a file path, assume it's a JSON string
            json_data = file_or_string
        except IOError:
            # If it's not a file path and not a valid JSON string, raise error
            raise ValueError('Invalid input. Must be a file path or a valid JSON string.')
        json_data = json.loads(json_data)
        if json_data.get('model_name', None) is None:
            json_data['model_name'] = random_uuid()
        if json_data['model_name'] not in MODELS.module_dict.keys():
            MODELS.register_module(json_data['model_name'], module=BaseChatTemplate)
        return cls(**json_data)


@MODELS.register_module(name='base')
class BaseModel:
    """Base model."""

    def __init__(self, stop_words=None, **kwargs):
        self.stop_words = stop_words

    @abstractmethod
    def messages2prompt(self, messages, **kwargs):
        """Return the prompt that is concatenated with other elements in the
        chat template.

        Args:
            messages (List): user's input prompt
        Returns:
            str: the concatenated prompt
        """
        pass


class BaseChatTemplate(BaseModel):
    """Base Chat template."""

    def __init__(self,
                 system='',
                 meta_instruction='',
                 eosys='',
                 user='',
                 eoh='',
                 assistant='',
                 eoa='',
                 separator='',
                 tool='',
                 eotool='',
                 **kwargs):
        super().__init__(**kwargs)
        self.system = system
        self.meta_instruction = meta_instruction
        self.user = user
        self.eoh = eoh
        self.eoa = eoa
        self.separator = separator
        self.eosys = eosys
        self.assistant = assistant
        self.tool = tool
        self.eotool = eotool

    def messages2prompt(self, messages, tools, **kwargs):
        """Return the prompt that is concatenated with other elements in the
        chat template.

        Args:
            messages (str | List): user's input prompt
        Returns:
            str: the concatenated prompt
        """
        if isinstance(messages, str):
            messages = [dict(role='user', content=messages)]
        box_map = dict(user=self.user, assistant=self.assistant, system=self.system, tool=self.tool)
        eox_map = dict(user=self.eoh, assistant=self.eoa + self.separator, system=self.eosys, tool=self.eotool)
        ret = ''
        if self.meta_instruction is not None:
            if len(messages) and messages[0]['role'] != 'system':
                ret += f'{self.system}{self.meta_instruction}{self.eosys}'
        for message in messages:
            role = message['role']
            content = get_text(message['content'])
            ret += f'{box_map[role]}{content}{eox_map[role]}'
        if len(messages) and messages[-1]['role'] == 'assistant' and len(eox_map['assistant']) > 0:
            return ret[:-len(eox_map['assistant'])]  # prefix of response
        ret += f'{self.assistant}'
        return ret

<<<<<<< HEAD
    def apply_chat_template(self,
                            conversation: List[Dict[str, str]],
                            tools: Optional[List[Union[Dict, Callable]]] = None,
                            add_generation_prompt: bool = True,
                            continue_final_message: bool = False,
                            tokenize: bool = False,
                            **kwargs):
        """Apply the chat template to the messages.

        Args:
            messages (str | List): user's input prompt
        Returns:
            str: the concatenated prompt
        """
        return self.messages2prompt(conversation,
                                    tools=tools,
                                    add_generation_prompt=add_generation_prompt,
                                    continue_final_message=continue_final_message,
                                    tokenize=tokenize,
                                    **kwargs)
=======

@MODELS.register_module(name=['deepseek-v3'])
class DeepseekV3(BaseChatTemplate):

    def __init__(self, user='<｜User｜>', assistant='<｜Assistant｜>', eoa='<｜end▁of▁sentence｜>', **kwargs):
        super().__init__(user=user, assistant=assistant, eoa=eoa, **kwargs)

    def get_prompt(self, prompt, sequence_start=True):
        if sequence_start:
            return '<｜begin▁of▁sentence｜>' + super().get_prompt(prompt, sequence_start)
        return super().get_prompt(prompt, sequence_start)

    def messages2prompt(self, messages, sequence_start=True, **kwargs):
        if sequence_start and not isinstance(messages, str):
            return '<｜begin▁of▁sentence｜>' + super().messages2prompt(messages, sequence_start, **kwargs)
        return super().messages2prompt(messages, sequence_start, **kwargs)

    @classmethod
    def match(cls, model_path: str) -> Optional[str]:
        """Return the model_name that was registered to MODELS.

        Args:
            model_path (str): the model path used for matching.
        """
        path = model_path.lower()
        if 'deepseek-v3' in path:
            return 'deepseek-v3'


@MODELS.register_module(name=['deepseek-r1'])
class DeepseekR1(DeepseekV3):

    def messages2prompt(self, messages, sequence_start=True, **kwargs):
        if sequence_start and not isinstance(messages, str):
            return super().messages2prompt(messages, sequence_start, **kwargs) + '<think>\n'
        return super().messages2prompt(messages, sequence_start, **kwargs)

    @classmethod
    def match(cls, model_path: str) -> Optional[str]:
        """Return the model_name that was registered to MODELS.

        Args:
            model_path (str): the model path used for matching.
        """
        path = model_path.lower()
        if 'deepseek-r1' in path:
            return 'deepseek-r1'


@MODELS.register_module(name='cogvlm')
class CogVLM(BaseChatTemplate):
    """Chat template of CogVLM model."""

    def __init__(self,
                 meta_instruction='',
                 eosys='',
                 user='Question: ',
                 separator='\n',
                 eoh=' ',
                 assistant='Answer:',
                 eoa='</s>',
                 stop_words=['</s>'],
                 **kwargs):
        super().__init__(meta_instruction=meta_instruction,
                         eosys=eosys,
                         user=user,
                         eoh=eoh,
                         separator=separator,
                         assistant=assistant,
                         eoa=eoa,
                         stop_words=stop_words,
                         **kwargs)

    @classmethod
    def match(cls, model_path: str) -> Optional[str]:
        """Return the model_name that was registered to MODELS.

        Args:
            model_path (str): the model path used for matching.
        """
        path = model_path.lower()
        if 'cogvlm' in path and 'cogvlm2' not in path:
            return 'cogvlm'


@MODELS.register_module(name='cogvlm2')
class CogVLM2(CogVLM):
    """Chat template of CogVLM2 model."""

    def __init__(self, eoa='<|end_of_text|>', stop_words=['<|end_of_text|>'], **kwargs):
        super().__init__(eoa=eoa, stop_words=stop_words, **kwargs)

    @classmethod
    def match(cls, model_path: str) -> Optional[str]:
        """Return the model_name that was registered to MODELS.

        Args:
            model_path (str): the model path used for matching.
        """
        path = model_path.lower()
        if 'cogvlm2' in path:
            return 'cogvlm2'


@MODELS.register_module(name='wizardlm')
@MODELS.register_module(name='vicuna')
class Vicuna(BaseChatTemplate):
    """Chat template of vicuna model."""

    def __init__(
            self,
            meta_instruction="""A chat between a curious user and an artificial intelligence assistant. The assistant gives helpful, detailed, and polite answers to the user's questions.""",  # noqa: E501
            eosys=' ',
            user='USER: ',
            eoh=' ',
            assistant='ASSISTANT: ',
            eoa='</s>',
            stop_words=['</s>'],
            **kwargs):
        super().__init__(meta_instruction=meta_instruction,
                         eosys=eosys,
                         user=user,
                         eoh=eoh,
                         assistant=assistant,
                         eoa=eoa,
                         stop_words=stop_words,
                         **kwargs)

    def get_prompt(self, prompt, sequence_start=True):
        if self.capability == 'chat':
            return super().get_prompt(prompt, sequence_start)[:-1]
        return super().get_prompt(prompt, sequence_start)

    def messages2prompt(self, messages, sequence_start=True, **kwargs):
        if isinstance(messages, str):
            return self.get_prompt(messages, sequence_start)
        return super().messages2prompt(messages, sequence_start, **kwargs)[:-1]

    @classmethod
    def match(cls, model_path: str) -> Optional[str]:
        """Return the model_name that was registered to MODELS.

        Args:
            model_path (str): the model path used for matching.
        """
        path = model_path.lower()
        if 'vicuna' in path and 'llava' not in path:
            return 'vicuna'
        if 'wizardlm' in path:
            return 'wizardlm'


@MODELS.register_module(name='llava-v1')
class Llavav1(Vicuna):
    """Chat template of llava-v1 model."""

    def __init__(
            self,
            meta_instruction="""A chat between a curious human and an artificial intelligence assistant. The assistant gives helpful, detailed, and polite answers to the human's questions.""",  # noqa: E501
            **kwargs):
        super().__init__(meta_instruction=meta_instruction, **kwargs)

    @classmethod
    def match(cls, model_path: str) -> Optional[str]:
        """Return the model_name that was registered to MODELS.

        Args:
            model_path (str): the model path used for matching.
        """
        path = model_path.lower()
        if 'llava' in path and 'v1' in path and 'v1.6-34b' not in path \
                and 'mistral' not in path:
            return 'llava-v1'
        elif 'llava-1.5' in path:
            return 'llava-v1'
>>>>>>> 61f2f0ac


@MODELS.register_module(name='internlm')
class InternLMChat7B(BaseChatTemplate):
    """Chat template of InternLM model."""

    def __init__(
            self,
            system='<|System|>:',
            meta_instruction="""You are an AI assistant whose name is InternLM (书生·浦语).
- InternLM (书生·浦语) is a conversational language model that is developed by Shanghai AI Laboratory (上海人工智能实验室). It is designed to be helpful, honest, and harmless.
- InternLM (书生·浦语) can understand and communicate fluently in the language chosen by the user such as English and 中文.
""",  # noqa: E501
            eosys='\n',
            user='<|User|>:',
            eoh='\n',
            assistant='<|Bot|>:',
            eoa='<eoa>',
            separator='\n',
            stop_words=['<eoa>'],
            **kwargs):
        super().__init__(system=system,
                         meta_instruction=meta_instruction,
                         eosys=eosys,
                         user=user,
                         eoh=eoh,
                         assistant=assistant,
                         eoa=eoa,
                         separator=separator,
                         stop_words=stop_words,
                         **kwargs)


@MODELS.register_module(name='internlm3')
@MODELS.register_module(name='internlm2')
class InternLM2Chat7B(InternLMChat7B):
    """Chat template and generation parameters of InternLM2-Chat-7B."""

    def __init__(self,
                 system='<|im_start|>system\n',
                 user='<|im_start|>user\n',
                 assistant='<|im_start|>assistant\n',
                 environment='<|im_start|>environment\n',
                 plugin='<|plugin|>',
                 interpreter='<|interpreter|>',
                 eosys='<|im_end|>\n',
                 eoh='<|im_end|>\n',
                 eoa='<|im_end|>',
                 eoenv='<|im_end|>\n',
                 separator='\n',
                 stop_words=['<|im_end|>', '<|action_end|>'],
                 **kwargs):
        self.plugin = plugin
        self.interpreter = interpreter
        self.environment = environment
        self.eoenv = eoenv
        super(InternLM2Chat7B, self).__init__(system=system,
                                              user=user,
                                              assistant=assistant,
                                              eosys=eosys,
                                              eoh=eoh,
                                              eoa=eoa,
                                              separator=separator,
                                              stop_words=stop_words,
                                              **kwargs)

    def messages2prompt(self, messages, tools=None, **kwargs):
        """Return the prompt that is concatenated with other elements in the
        chat template.

        Args:
            messages (str | List): user's input prompt
        Returns:
            str: the concatenated prompt
        """
        box_map = dict(user=self.user,
                       assistant=self.assistant,
                       system=self.system,
                       environment=self.environment,
                       tool=self.environment)
        eox_map = dict(user=self.eoh,
                       assistant=self.eoa + self.separator,
                       system=self.eosys,
                       environment=self.eoenv,
                       tool=self.eoenv)
        name_map = dict(plugin=self.plugin, interpreter=self.interpreter)
        ret = ''
        if self.meta_instruction is not None:
            if len(messages) and messages[0]['role'] != 'system':
                ret += f'{self.system}{self.meta_instruction}{self.eosys}'

        if tools:
            tools_prompt = dict(
                role='system',
                name='plugin',  # only support internlm2
                content=json.dumps(tools, ensure_ascii=False))
            insert_index = 0
            if messages[0]['role'] == 'system':
                insert_index = 1
            messages.insert(insert_index, tools_prompt)
        for message in messages:
            role = message['role']
            content = get_text(message['content'])
            if role == 'assistant' and message.get('tool_calls', None) is not None:
                for tool_call in message['tool_calls']:
                    function = tool_call.get('function', {})
                    function['name'] = function.get('name', '')
                    function['parameters'] = function.get('parameters', function.get('arguments', ''))
                    function.pop('arguments')
                    if isinstance(function['parameters'], str):
                        function['parameters'] = json.loads(function['parameters'])
                    content += f'<|action_start|><|plugin|>\n{json.dumps(function, ensure_ascii=False)}<|action_end|>'
            if 'name' in message and message['name'] in name_map:
                begin = box_map[role].strip() + f" name={name_map[message['name']]}\n"
            else:
                begin = box_map[role]
            ret += f'{begin}{content}{eox_map[role]}'
        if len(messages) and messages[-1]['role'] == 'assistant':
            return ret[:-len(eox_map['assistant'])]  # prefix of response
        ret += f'{self.assistant}'
        return ret


@MODELS.register_module(name='internvl-internlm2')
class InternVLInternLM2Chat(InternLM2Chat7B):

    def __init__(self, meta_instruction='You are an AI assistant whose name is InternLM (书生·浦语).', **kwargs):
        super().__init__(meta_instruction=meta_instruction, **kwargs)


@MODELS.register_module(name='internvl2-internlm2')
class InternVL2InternLM2(InternLM2Chat7B):

    def __init__(self,
                 meta_instruction='你是由上海人工智能实验室联合商汤科技开发的书生多模态大模型，英文名叫InternVL, 是一个有用无害的人工智能助手。',
                 eosys='<|im_end|>',
                 eoh='<|im_end|>',
                 separator='',
                 stop_words=['<|im_start|>', '<|im_end|>'],
                 **kwargs):
        super().__init__(meta_instruction=meta_instruction,
                         eosys=eosys,
                         separator=separator,
                         eoh=eoh,
                         stop_words=stop_words,
                         **kwargs)


@MODELS.register_module(name='internvl2_5')
class InternVL2_5(InternLM2Chat7B):

    def __init__(
            self,
            meta_instruction='你是书生·万象，英文名是InternVL，是由上海人工智能实验室、清华大学及多家合作单位联合开发的多模态大语言模型。',  # noqa
            **kwargs):
        super().__init__(meta_instruction=meta_instruction, **kwargs)

<<<<<<< HEAD
=======
    @classmethod
    def match(cls, model_path: str) -> Optional[str]:
        """Return the model_name that was registered to MODELS.

        Args:
            model_path (str): the model path used for matching.
        """
        path = model_path.lower()
        if 'internvl2.5' in path or 'internvl2_5' in path or 'internvl3' in path:
            return 'internvl2_5'

>>>>>>> 61f2f0ac

@MODELS.register_module(name=['internlm-xcomposer2', 'internlm-xcomposer2d5'])
class InternLMXComposer2Chat7B(InternLMChat7B):
    """Chat template and generation parameters of InternLM-XComposer2-7b."""

    def __init__(
            self,
            system='[UNUSED_TOKEN_146]system\n',
            meta_instruction="""You are an AI assistant whose name is InternLM-XComposer (浦语·灵笔).
- InternLM-XComposer (浦语·灵笔) is a multi-modality conversational language model that is developed by Shanghai AI Laboratory (上海人工智能实验室). It is designed to be helpful, honest, and harmless.
- InternLM-XComposer (浦语·灵笔) can understand and communicate fluently in the language chosen by the user such as English and 中文.
<<<<<<< HEAD
- InternLM-XComposer (浦语·灵笔) is capable of comprehending and articulating responses effectively based on the provided image.""",  # noqa: E501
=======
- InternLM-XComposer (浦语·灵笔) is capable of comprehending and articulating responses effectively based on the provided image.""",  # noqa
>>>>>>> 61f2f0ac
            user='[UNUSED_TOKEN_146]user\n',
            assistant='[UNUSED_TOKEN_146]assistant\n',
            eosys='[UNUSED_TOKEN_145]\n',
            eoh='[UNUSED_TOKEN_145]\n',
            eoa='[UNUSED_TOKEN_145]\n',
            separator='\n',
            stop_words=['[UNUSED_TOKEN_145]'],
            **kwargs):
        super().__init__(system=system,
                         meta_instruction=meta_instruction,
                         user=user,
                         assistant=assistant,
                         eosys=eosys,
                         eoh=eoh,
                         eoa=eoa,
                         separator=separator,
                         stop_words=stop_words,
                         **kwargs)


@MODELS.register_module(name=['internvl-zh'])
class InternVLZH(BaseChatTemplate):

    def __init__(self, user='<human>: ', eoh=' ', assistant='<bot>: ', eoa='</s>', **kwargs):
        super().__init__(user=user, eoh=eoh, assistant=assistant, eoa=eoa, **kwargs)

    def messages2prompt(self, messages, sequence_start=True, **kwargs):
        return super().messages2prompt(messages, sequence_start, **kwargs)[:-1]


@MODELS.register_module(name=['internvl-zh-hermes2'])
class ChatmlDirect(BaseChatTemplate):

    def __init__(self,
                 system='<|im_start|>system\n',
                 meta_instruction='Answer the questions.',
                 eosys='<|im_end|>',
                 user='<|im_start|>user\n',
                 eoh='<|im_end|>',
                 assistant='<|im_start|>assistant\n',
                 eoa='<|im_end|>',
                 separator='',
                 **kwargs):
        super().__init__(system,
                         meta_instruction=meta_instruction,
                         eosys=eosys,
                         user=user,
                         eoh=eoh,
                         assistant=assistant,
                         eoa=eoa,
<<<<<<< HEAD
=======
                         stop_words=stop_words,
                         **kwargs)

    @classmethod
    def match(cls, model_path: str) -> Optional[str]:
        """Return the model_name that was registered to MODELS.

        Args:
            model_path (str): the model path used for matching.
        """
        if 'puyu' in model_path.lower():
            return 'puyu'


@MODELS.register_module(name='llama2')
class Llama2(BaseChatTemplate):
    """Chat template of LLaMA2 model."""

    def __init__(
            self,
            system='[INST] <<SYS>>\n',
            meta_instruction="""\
You are a helpful, respectful and honest assistant. Always answer as helpfully as possible, while being safe. Your answers should not include any harmful, unethical, racist, sexist, toxic, dangerous, or illegal content. Please ensure that your responses are socially unbiased and positive in nature.

If a question does not make any sense, or is not factually coherent, explain why instead of answering something not correct. If you don't know the answer to a question, please don't share false information.""",  # noqa: E501
            eosys='\n<</SYS>>\n\n',
            assistant=' [/INST] ',
            eoa='</s>',
            separator='<s>[INST] ',
            session_len=4096,
            **kwargs):
        super().__init__(system=system,
                         meta_instruction=meta_instruction,
                         eosys=eosys,
                         assistant=assistant,
                         eoa=eoa,
                         separator=separator,
                         session_len=session_len,
                         **kwargs)

    @classmethod
    def match(cls, model_path: str) -> Optional[str]:
        """Return the model_name that was registered to MODELS.

        Args:
            model_path (str): the model path used for matching.
        """
        if 'llama-2' in model_path.lower() or 'llama2' in model_path.lower():
            return 'llama2'


@MODELS.register_module(name='llama3')
class Llama3(BaseChatTemplate):
    """Chat template of LLaMA3 model."""

    def __init__(self,
                 system='<|start_header_id|>system<|end_header_id|>\n\n',
                 meta_instruction=None,
                 eosys='<|eot_id|>',
                 assistant='<|start_header_id|>assistant<|end_header_id|>\n\n',
                 eoa='<|eot_id|>',
                 user='<|start_header_id|>user<|end_header_id|>\n\n',
                 eoh='<|eot_id|>',
                 stop_words=['<|eot_id|>', '<|end_of_text|>'],
                 **kwargs):
        super().__init__(system=system,
                         meta_instruction=meta_instruction,
                         eosys=eosys,
                         assistant=assistant,
                         eoa=eoa,
                         user=user,
                         eoh=eoh,
                         stop_words=stop_words,
                         **kwargs)

    def get_prompt(self, prompt, sequence_start=True):
        if sequence_start:
            return '<|begin_of_text|>' + super().get_prompt(prompt, sequence_start)
        return super().get_prompt(prompt, sequence_start)

    def messages2prompt(self, messages, sequence_start=True, **kwargs):
        if sequence_start and not isinstance(messages, str):
            return '<|begin_of_text|>' + super().messages2prompt(messages, sequence_start, **kwargs)
        return super().messages2prompt(messages, sequence_start, **kwargs)

    @classmethod
    def match(cls, model_path: str) -> Optional[str]:
        """Return the model_name that was registered to MODELS.

        Args:
            model_path (str): the model path used for matching.
        """
        # reject InternVL2-Llama3-76B
        if 'internvl2' in model_path.lower():
            return None
        if 'llama-3-' in model_path.lower() or 'llama3-' in model_path.lower():
            return 'llama3'


@MODELS.register_module(name=['llama3_1', 'llama3_2'])
class Llama3_1(Llama3):
    """Chat template of LLaMA3.1 model."""

    def __init__(
            self,
            tool="""# Tool Instructions
- Always execute python code in messages that you share.
- When looking for real time information use relevant functions if available else fallback to brave_search



You have access to the following functions:

""",  # noqa
            eotool="""

If a you choose to call a function ONLY reply in the following format:
<{start_tag}={function_name}>{parameters}{end_tag}
where

start_tag => `<function`
parameters => a JSON dict with the function argument name as key and function argument value as value.
end_tag => `</function>`

Here is an example,
<function=example_function_name>{"example_name": "example_value"}</function>

Reminder:
- Function calls MUST follow the specified format
- Required parameters MUST be specified
- Only call one function at a time
- Put the entire function call reply on one line"
- Always add your sources when using search results to answer the user query\n\n""",  # noqa
            knowledge='Cutting Knowledge Date: December 2023\nToday Date: 26 Jul 2024\n\n',
            meta_instruction='You are a helpful assistant.',
            ipython='<|start_header_id|>ipython<|end_header_id|>\n\n',
            eoi='<|eot_id|>',
            stop_words=['<|eot_id|>', '<|end_of_text|>', '<|eom_id|>'],
            **kwargs):
        super().__init__(meta_instruction=meta_instruction, stop_words=stop_words, **kwargs)
        self.ipython = ipython
        self.eoi = eoi
        self.tool = tool
        self.eotool = eotool
        self.knowledge = knowledge

    def messages2prompt(self, messages, sequence_start=True, tools=None, **kwargs):
        """Return the prompt that is concatenated with other elements in the
        chat template.

        Args:
            messages (str | List): user's input prompt
        Returns:
            str: the concatenated prompt
        """
        if isinstance(messages, str):
            return self.get_prompt(messages, sequence_start)
        box_map = dict(user=self.user,
                       ipython=self.ipython,
                       tool=self.ipython,
                       assistant=self.assistant,
                       system=self.system)
        eox_map = dict(user=self.eoh,
                       ipython=self.eoi,
                       tool=self.eoi,
                       assistant=self.eoa + self.separator,
                       system=self.eosys)
        ret = ''
        tool_prompt = ''
        if tools is not None:
            for tool in tools:
                tool_prompt += "Use the function '{}' to: {}\n{}\n".format(tool['name'], tool['description'],
                                                                           json.dumps(tool, ensure_ascii=False))
        if self.meta_instruction is not None and sequence_start:
            if len(messages) and messages[0]['role'] != 'system':
                if tools is None:
                    ret += f'{self.system}{self.knowledge}{self.meta_instruction}{self.eosys}'
                else:
                    ret += f'{self.system}{self.knowledge}{self.tool}{tool_prompt}{self.eotool}{self.meta_instruction}{self.eosys}'  # noqa
        for message in messages:
            role = message['role']
            content = get_text(message['content'])
            if role == 'assistant' and ('<|python_tag|>' in content or '</function>' in content):
                ret += f'{box_map[role]}{content}<|eom_id|>'
            elif role == 'system' and tools is not None:
                ret += f'{box_map[role]}{self.tool}{tool_prompt}{self.eotool}{content}{eox_map[role]}'
            else:
                ret += f'{box_map[role]}{content}{eox_map[role]}'
        if sequence_start and not isinstance(messages, str):
            ret = '<|begin_of_text|>' + ret
        if len(messages) and messages[-1]['role'] == 'assistant':
            return ret[:-len(eox_map['assistant'])]  # prefix of response
        ret += f'{self.assistant}'
        return ret

    @classmethod
    def match(cls, model_path: str) -> Optional[str]:
        """Return the model_name that was registered to MODELS.

        Args:
            model_path (str): the model path used for matching.
        """
        if 'llama-3.1-' in model_path.lower() or 'llama3.1-' in model_path.lower():
            return 'llama3_1'
        if 'llama-3.2-' in model_path.lower() or 'llama3.2-' in model_path.lower():
            return 'llama3_1'


@MODELS.register_module(name='minicpmv-2d6')
@MODELS.register_module(name='minicpm3')
@MODELS.register_module(name='qwen')
class Qwen7BChat(BaseChatTemplate):
    """Chat template for Qwen-7B-Chat."""

    def __init__(self,
                 system='<|im_start|>system\n',
                 meta_instruction='You are a helpful assistant.',
                 eosys='<|im_end|>\n',
                 user='<|im_start|>user\n',
                 eoh='<|im_end|>\n',
                 assistant='<|im_start|>assistant\n',
                 eoa='<|im_end|>',
                 separator='\n',
                 stop_words=['<|im_end|>'],
                 **kwargs):
        super().__init__(system=system,
                         meta_instruction=meta_instruction,
                         eosys=eosys,
                         user=user,
                         eoh=eoh,
                         assistant=assistant,
                         eoa=eoa,
                         separator=separator,
                         stop_words=stop_words,
                         **kwargs)

    @classmethod
    def match(cls, model_path: str) -> Optional[str]:
        """Return the model_name that was registered to MODELS.

        Args:
            model_path (str): the model path used for matching.
        """
        model_path = model_path.lower()
        if 'qwen' in model_path and 'qwen2.5' not in model_path and 'qwq' not in model_path:
            return 'qwen'
        if 'minicpm-v-2_6' in model_path:
            return 'minicpmv-2d6'
        if 'minicpm3-' in model_path:
            return 'minicpm3'


@MODELS.register_module(name='qwen2d5')
class Qwen2d5Chat(Qwen7BChat):
    """Chat template for Qwen2.5-Instruct series."""

    def __init__(
            self,
            system='<|im_start|>system\n',
            meta_instruction='You are Qwen, created by Alibaba Cloud. You are a helpful assistant.',
            eosys='<|im_end|>\n',
            user='<|im_start|>user\n',
            eoh='<|im_end|>\n',
            assistant='<|im_start|>assistant\n',
            eoa='<|im_end|>',
            separator='\n',
            tools="""\n\n# Tools\n\nYou may call one or more functions to assist with the user query.\n\nYou are provided with function signatures within <tools></tools> XML tags:\n<tools>""",  # noqa
            eotools="""\n</tools>\n\nFor each function call, return a json object with function name and arguments within <tool_call></tool_call> XML tags:\n<tool_call>\n{"name": <function-name>, "arguments": <args-json-object>}\n</tool_call>""",  # noqa
            stop_words=['<|im_end|>'],
            **kwargs):

        self.tools = tools
        self.eotools = eotools
        super().__init__(system=system,
                         meta_instruction=meta_instruction,
                         eosys=eosys,
                         user=user,
                         eoh=eoh,
                         assistant=assistant,
                         eoa=eoa,
                         separator=separator,
                         stop_words=stop_words,
                         **kwargs)

    def messages2prompt(self, messages, sequence_start=True, tools=None, **kwargs):
        """Return the prompt that is concatenated with other elements in the
        chat template.

        Args:
            messages (str | List): user's input prompt
        Returns:
            str: the concatenated prompt
        """
        if isinstance(messages, str):
            return self.get_prompt(messages, sequence_start)
        box_map = dict(user=self.user, assistant=self.assistant, system=self.system)
        ret = ''
        tool_prompt = ''
        if tools is not None and len(tools) > 0:
            for tool in tools:
                tool_prompt += self.separator
                tool_prompt += f'{{"type": "function", "function": {json.dumps(tool, ensure_ascii=False)}}}'
            if len(messages) and messages[0]['role'] == 'system':
                ret += f"{self.system}{messages[0]['content']}{self.tools}{tool_prompt}{self.eotools}{self.eosys}"
            else:
                ret += f'{self.system}{self.meta_instruction}{self.tools}{tool_prompt}{self.eotools}{self.eosys}'
        else:
            if self.meta_instruction is not None and sequence_start:
                if len(messages) and messages[0]['role'] == 'system':
                    ret += f"{self.system}{messages[0]['content']}{self.eosys}"
                else:
                    ret += f'{self.system}{self.meta_instruction}{self.eosys}'

        for index, message in enumerate(messages):
            if (message['role'] == 'user' or (message['role'] == 'system' and index != 0)
                    or (message['role'] == 'assistant' and message.get('tool_calls') is None)):
                ret += f"{box_map[message['role']]}{message['content']}{self.eosys}"
            elif message['role'] == 'assistant':
                ret += '<|im_start|>assistant'
                if message.get('content') is not None:
                    ret += f"{self.separator}{message['content']}"

                if message.get('tool_calls') is not None:
                    tool_calls = message['tool_calls']
                    for tool_call in tool_calls:
                        if tool_call.get('function') is not None:
                            tool_call = tool_call['function']
                        if isinstance(tool_call['arguments'], str):
                            tool_call['arguments'] = json.loads(tool_call['arguments'])
                        ret += f'{self.separator}<tool_call>{self.separator}{{"name": "{tool_call["name"]}", "arguments": {json.dumps(tool_call["arguments"], ensure_ascii=False)}}}{self.separator}</tool_call>'  # noqa
                ret += self.eosys
            if message['role'] == 'tool':
                if index == 0 or messages[index - 1]['role'] != 'tool':
                    ret += '<|im_start|>user'
                ret += f"{self.separator}<tool_response>{self.separator}{message['content']}{self.separator}</tool_response>"  # noqa
                if index == len(messages) - 1 or messages[index + 1]['role'] != 'tool':
                    ret += f'{self.eoh}'
        ret += f'{self.assistant}'
        return ret

    @classmethod
    def match(cls, model_path: str) -> Optional[str]:
        """Return the model_name that was registered to MODELS.

        Args:
            model_path (str): the model path used for matching.
        """
        lower_path = model_path.lower()
        if ('qwen2.5' in lower_path or 'qwen2_5' in lower_path) and 'vl' not in lower_path:
            return 'qwen2d5'


@MODELS.register_module(name='qwen2d5-vl')
class Qwen2d5VL(Qwen2d5Chat):

    def __init__(self, meta_instruction='You are a helpful assistant.', **kwargs):
        super().__init__(meta_instruction=meta_instruction, **kwargs)

    @classmethod
    def match(cls, model_path: str) -> Optional[str]:
        """Return the model_name that was registered to MODELS.

        Args:
            model_path (str): the model path used for matching.
        """
        lower_path = model_path.lower()
        if ('qwen2.5' in lower_path or 'qwen2_5' in lower_path) and 'vl' in lower_path:
            return 'qwen2d5-vl'


@MODELS.register_module(name='qwq_preview')
class QwQPreview(Qwen2d5Chat):

    def __init__(
            self,
            meta_instruction='You are a helpful and harmless assistant. You are Qwen developed by Alibaba. You should think step-by-step.',  # noqa
            **kwargs):
        super().__init__(meta_instruction=meta_instruction, **kwargs)

    @classmethod
    def match(cls, model_path: str) -> Optional[str]:
        """Return the model_name that was registered to MODELS.

        Args:
            model_path (str): the model path used for matching.
        """
        lower_path = model_path.lower()
        if 'qwq' in lower_path and 'preview' in lower_path:
            return 'qwq_preview'


@MODELS.register_module(name='qwq')
class QwQ(Qwen2d5Chat):

    def __init__(self, meta_instruction='', **kwargs):
        super().__init__(meta_instruction=meta_instruction, **kwargs)

    def messages2prompt(self, messages, sequence_start=True, tools=None, **kwargs):
        if isinstance(messages, str):
            return self.get_prompt(messages, sequence_start)
        return super().messages2prompt(messages, sequence_start, tools, **kwargs) + '<think>\n'

    @classmethod
    def match(cls, model_path: str) -> Optional[str]:
        """Return the model_name that was registered to MODELS.

        Args:
            model_path (str): the model path used for matching.
        """
        lower_path = model_path.lower()
        if 'qwq' in lower_path and 'preview' not in lower_path:
            return 'qwq'


@MODELS.register_module(name='codellama')
class CodeLlama(Llama2):

    def __init__(self, meta_instruction='', suffix_first=False, stop_words=None, **kwargs):
        super().__init__(meta_instruction=meta_instruction, stop_words=stop_words, **kwargs)
        caps = ['completion', 'infilling', 'chat', 'python']
        assert self.capability in caps, \
            f'{self.capability} is not supported. ' \
            f'The supported capabilities are: {caps}'
        self.meta_instruction = meta_instruction
        self.suffix_first = suffix_first
        self.stop_words = stop_words
        if self.capability == 'infilling':
            if self.stop_words is None:
                self.stop_words = ['<EOT>']

    def get_prompt(self, prompt, sequence_start=True):
        if self.capability == 'infilling':
            return self._infill_prompt(prompt)
        elif self.capability == 'chat':
            return super().get_prompt(prompt, sequence_start)
        else:  # python speicalist
            return prompt

    def _infill_prompt(self, prompt):
        prefix, suffix = prompt.split('<FILL>')
        if self.suffix_first:
            # format as "<PRE> <SUF>{suf} <MID> {pre}"
            prompt = f'<PRE> <SUF>{suffix} <MID> {prefix}'
        else:
            # format as "<PRE> {pre} <SUF>{suf} <MID>"
            prompt = f'<PRE> {prefix} <SUF>{suffix} <MID>'
        return prompt

    @classmethod
    def match(cls, model_path: str) -> Optional[str]:
        """Return the model_name that was registered to MODELS.

        Args:
            model_path (str): the model path used for matching.
        """
        if 'codellama' in model_path.lower():
            return 'codellama'


@MODELS.register_module(name='chatglm')
class ChatGLM2(BaseModel):

    def __init__(self, user='问：', eoh='\n\n', assistant='答：', eoa='\n\n', **kwargs):
        super().__init__(**kwargs)
        self._user = user
        self._assistant = assistant
        self._eoh = eoh
        self._eoa = eoa
        self.count = 0

    def get_prompt(self, prompt, sequence_start=True):
        """get prompt."""
        # need more check
        # https://github.com/THUDM/ChatGLM2-6B/issues/48
        # [64790, 64792] to be prepended
        self.count += 1
        ret = f'[Round {self.count}]\n\n'
        ret += f'{self._user}{prompt}{self._eoh}'
        ret += f'{self._assistant}'
        return ret

    def messages2prompt(self, messages, sequence_start=True, **kwargs):
        """message to prompt."""
        if isinstance(messages, str):
            return self.get_prompt(messages, sequence_start)
        ret = ''
        count = 0
        for message in messages:
            role = message['role']
            content = get_text(message['content'])
            if role == 'user':
                count += 1
                ret += f'[Round {count}]\n\n'
                ret += f'{self._user}{content}{self._eoh}'
                ret += f'{self._assistant}'
            if role == 'assistant':
                ret += f'{content}'
        return ret

    @classmethod
    def match(cls, model_path: str) -> Optional[str]:
        """Return the model_name that was registered to MODELS.

        Args:
            model_path (str): the model path used for matching.
        """
        path = model_path.lower()
        if 'chatglm2' in path:
            return 'chatglm'


@MODELS.register_module(name='solar')
class SOLAR(BaseChatTemplate):
    """Chat template of SOLAR model.

    `https://huggingface.co/upstage/SOLAR-0-70b-16bit`
    """

    def __init__(self,
                 system='### System:\n',
                 eosys='\n\n',
                 user='### User:\n',
                 eoh='\n\n',
                 assistant='### Assistant:\n',
                 meta_instruction='',
                 **kwargs):
        super().__init__(**kwargs)
        self.system = system
        self.eosys = eosys
        self.user = user
        self.eoh = eoh
        self.assistant = assistant
        self.meta_instruction = meta_instruction

    @classmethod
    def match(cls, model_path: str) -> Optional[str]:
        """Return the model_name that was registered to MODELS.

        Args:
            model_path (str): the model path used for matching.
        """
        if 'solar' in model_path.lower():
            return 'solar'


@MODELS.register_module(name=['ultracm', 'ultralm'])
class UltraChat(BaseChatTemplate):
    """Template of UltraCM and UltraLM models.

    `https://huggingface.co/openbmb/UltraCM-13b` `https://huggingface.co/openbmb/UltraLM-13b`
    """

    def __init__(
            self,
            system='User: ',
            meta_instruction="""A one-turn chat between a curious user and an artificial intelligence assistant. The assistant gives helpful, very detailed, and polite answers to the user's questions.""",  # noqa: E501
            eosys='</s>\n',
            user='User: ',
            eoh='</s>\n',
            assistant='Assistant: ',
            eoa='</s>',
            separator='\n',
            stop_words=['</s>'],
            **kwargs):
        super().__init__(system=system,
                         meta_instruction=meta_instruction,
                         eosys=eosys,
                         user=user,
                         eoh=eoh,
                         assistant=assistant,
                         eoa=eoa,
                         separator=separator,
                         stop_words=stop_words,
                         **kwargs)

    @classmethod
    def match(cls, model_path: str) -> Optional[str]:
        """Return the model_name that was registered to MODELS.

        Args:
            model_path (str): the model path used for matching.
        """
        if 'ultracm' in model_path.lower():
            return 'ultracm'
        if 'ultralm' in model_path.lower():
            return 'ultralm'


@MODELS.register_module(name=['yi'])
class Yi(BaseChatTemplate):
    """Chat template of Yi model."""

    def __init__(self,
                 system='<|im_start|>system\n',
                 meta_instruction=None,
                 eosys='<|im_end|>\n',
                 user='<|im_start|>user\n',
                 eoh='<|im_end|>\n',
                 assistant='<|im_start|>assistant\n',
                 eoa='<|im_end|>',
                 separator='\n',
                 stop_words=['<|im_end|>', '<|endoftext|>'],
                 **kwargs):
        super().__init__(system=system,
                         meta_instruction=meta_instruction,
                         eosys=eosys,
                         user=user,
                         eoh=eoh,
                         assistant=assistant,
                         eoa=eoa,
                         separator=separator,
                         stop_words=stop_words,
                         **kwargs)

    @classmethod
    def match(cls, model_path: str) -> Optional[str]:
        """Return the model_name that was registered to MODELS.

        Args:
            model_path (str): the model path used for matching.
        """
        path = model_path.lower()
        if 'yi' in path and 'vl' not in path:
            return 'yi'


@MODELS.register_module(name=['mistral', 'mixtral'])
class MistralChat(BaseChatTemplate):
    """Template of Mistral and Mixtral Instruct models.

    `https://huggingface.co/mistralai/Mistral-7B-Instruct-v0.1`
    `https://huggingface.co/mistralai/Mixtral-8x7B-Instruct-v0.1`
    """

    def __init__(self, user='[INST] ', eoh=' [/INST]', eoa='</s>', **kwargs):
        super().__init__(user=user, eoh=eoh, eoa=eoa, **kwargs)

    @classmethod
    def match(cls, model_path: str) -> Optional[str]:
        """Return the model_name that was registered to MODELS.

        Args:
            model_path (str): the model path used for matching.
        """
        model_path = model_path.lower()
        if 'instruct' in model_path or 'llava' in model_path:
            if 'mistral' in model_path:
                return 'mistral'
            if 'mixtral' in model_path:
                return 'mixtral'


@MODELS.register_module(name=['gemma'])
class Gemma(BaseChatTemplate):
    """Template of Gemma models.

    `https://huggingface.co/google/gemma-7b-it`
    """

    def __init__(self,
                 user='<start_of_turn>user\n',
                 eoh='<end_of_turn>\n',
                 assistant='<start_of_turn>model\n',
                 eoa='<end_of_turn>\n',
                 stop_words=['<end_of_turn>'],
                 **kwargs):
        super().__init__(user=user, eoh=eoh, assistant=assistant, eoa=eoa, stop_words=stop_words, **kwargs)

    @classmethod
    def match(cls, model_path: str) -> Optional[str]:
        """Return the model_name that was registered to MODELS.

        Args:
            model_path (str): the model path used for matching.
        """
        if 'gemma' in model_path.lower():
            return 'gemma'


@MODELS.register_module(name=['deepseek'])
class Deepseek(BaseChatTemplate):

    def __init__(self,
                 eosys='\n\n',
                 user='User: ',
                 eoh='\n\n',
                 assistant='Assistant: ',
                 eoa='<｜end▁of▁sentence｜>',
                 **kwargs):
        super().__init__(eosys=eosys, user=user, eoh=eoh, assistant=assistant, eoa=eoa, **kwargs)

    def get_prompt(self, prompt, sequence_start=True):
        if self.capability == 'chat':
            return super().get_prompt(prompt, sequence_start)[:-1]
        return super().get_prompt(prompt, sequence_start)

    def messages2prompt(self, messages, sequence_start=True, **kwargs):
        if isinstance(messages, str):
            return self.get_prompt(messages, sequence_start)
        return super().messages2prompt(messages, sequence_start, **kwargs)[:-1]

    @classmethod
    def match(cls, model_path: str) -> Optional[str]:
        """Return the model_name that was registered to MODELS.

        Args:
            model_path (str): the model path used for matching.
        """
        path = model_path.lower()
        if 'deepseek' in path and 'chat' in path and 'vl' not in path:
            return 'deepseek'


@MODELS.register_module(name=['internvl-zh'])
class InternVLZH(BaseChatTemplate):

    def __init__(self, user='<human>: ', eoh=' ', assistant='<bot>: ', eoa='</s>', **kwargs):
        super().__init__(user=user, eoh=eoh, assistant=assistant, eoa=eoa, **kwargs)

    def get_prompt(self, prompt, sequence_start=True):
        if self.capability == 'chat':
            return super().get_prompt(prompt, sequence_start)[:-1]
        return super().get_prompt(prompt, sequence_start)

    def messages2prompt(self, messages, sequence_start=True, **kwargs):
        if isinstance(messages, str):
            return self.get_prompt(messages, sequence_start)
        return super().messages2prompt(messages, sequence_start, **kwargs)[:-1]

    @classmethod
    def match(cls, model_path: str) -> Optional[str]:
        """Return the model_name that was registered to MODELS.

        Args:
            model_path (str): the model path used for matching.
        """
        path = model_path.lower()
        if 'internvl-chat' in path and 'v1-1' in path:
            return 'internvl-zh'


@MODELS.register_module(name=['deepseek-vl'])
class DeepseekVL(BaseChatTemplate):

    def __init__(
            self,
            meta_instruction="""You are a helpful language and vision assistant. You are able to understand the visual content that the user provides, and assist the user with a variety of tasks using natural language.""",  # noqa: E501
            eosys='\n\n',
            user='User: ',
            eoh='\n\n',
            assistant='Assistant: ',
            eoa='<｜end▁of▁sentence｜>',
            **kwargs):
        super().__init__(meta_instruction=meta_instruction,
                         eosys=eosys,
                         user=user,
                         eoh=eoh,
                         assistant=assistant,
                         eoa=eoa,
                         **kwargs)

    def get_prompt(self, prompt, sequence_start=True):
        if self.capability == 'chat':
            return super().get_prompt(prompt, sequence_start)[:-1]
        return super().get_prompt(prompt, sequence_start)

    def messages2prompt(self, messages, sequence_start=True, **kwargs):
        if isinstance(messages, str):
            return self.get_prompt(messages, sequence_start)
        return super().messages2prompt(messages, sequence_start, **kwargs)[:-1]

    @classmethod
    def match(cls, model_path: str) -> Optional[str]:
        """Return the model_name that was registered to MODELS.

        Args:
            model_path (str): the model path used for matching.
        """
        path = model_path.lower()
        if 'deepseek-vl' in path and 'chat' in path:
            return 'deepseek-vl'


@MODELS.register_module(name=['deepseek-vl2'])
class DeepseekVL2(BaseChatTemplate):

    def __init__(self,
                 meta_instruction='',
                 eosys='',
                 user='<|User|>: ',
                 eoh='\n\n',
                 assistant='<|Assistant|>: ',
                 eoa='<｜end▁of▁sentence｜>',
                 **kwargs):
        super().__init__(meta_instruction=meta_instruction,
                         eosys=eosys,
                         user=user,
                         eoh=eoh,
                         assistant=assistant,
                         eoa=eoa,
                         **kwargs)

    def get_prompt(self, prompt, sequence_start=True):
        return super().get_prompt(prompt, sequence_start)[:-1]

    def messages2prompt(self, messages, sequence_start=True, **kwargs):
        if isinstance(messages, str):
            return self.get_prompt(messages, sequence_start)
        return super().messages2prompt(messages, sequence_start, **kwargs)[:-1]

    @classmethod
    def match(cls, model_path: str) -> Optional[str]:
        """Return the model_name that was registered to MODELS.

        Args:
            model_path (str): the model path used for matching.
        """
        path = model_path.lower()
        if 'deepseek-vl2' in path:
            return 'deepseek-vl2'


@MODELS.register_module(name='deepseek-coder')
class DeepSeek(BaseChatTemplate):
    """Chat template of deepseek model."""

    def __init__(
            self,
            system='',
            meta_instruction="""You are an AI programming assistant, utilizing the Deepseek Coder model, developed by Deepseek Company, and you only answer questions related to computer science. For politically sensitive questions, security and privacy issues, and other non-computer science questions, you will refuse to answer\n""",  # noqa: E501
            eosys='',
            user='### Instruction:\n',
            eoh='\n',
            assistant='### Response:\n',
            eoa='\n<|EOT|>',
            separator='\n',
            stop_words=['<|EOT|>'],
            **kwargs):
        super().__init__(system=system,
                         meta_instruction=meta_instruction,
                         eosys=eosys,
                         user=user,
                         eoh=eoh,
                         assistant=assistant,
                         eoa=eoa,
                         separator=separator,
                         stop_words=stop_words,
                         **kwargs)

    @classmethod
    def match(cls, model_path: str) -> Optional[str]:
        """Return the model_name that was registered to MODELS.

        Args:
            model_path (str): the model path used for matching.
        """
        path = model_path.lower()
        if 'deepseek-coder' in path:
            return 'deepseek-coder'


@MODELS.register_module(name=['yi-vl'])
class YiVL(BaseChatTemplate):

    def __init__(
            self,
            meta_instruction="""This is a chat between an inquisitive human and an AI assistant. Assume the role of the AI assistant. Read all the images carefully, and respond to the human's questions with informative, helpful, detailed and polite answers. 这是一个好奇的人类和一个人工智能助手之间的对话。假设你扮演这个AI助手的角色。仔细阅读所有的图像，并对人类的问题做出信息丰富、有帮助、详细的和礼貌的回答。\n\n""",  # noqa: E501
            user='### Human: ',
            eoh='\n',
            assistant='### Assistant:',
            eoa='\n',
            stop_words=['###'],
            **kwargs):
        super().__init__(meta_instruction=meta_instruction,
                         user=user,
                         eoh=eoh,
                         assistant=assistant,
                         eoa=eoa,
                         stop_words=stop_words,
                         **kwargs)

    @classmethod
    def match(cls, model_path: str) -> Optional[str]:
        """Return the model_name that was registered to MODELS.

        Args:
            model_path (str): the model path used for matching.
        """
        path = model_path.lower()
        if 'yi-vl' in path:
            return 'yi-vl'


@MODELS.register_module(name=['llava-chatml', 'internvl-zh-hermes2'])
class ChatmlDirect(BaseChatTemplate):

    def __init__(self,
                 system='<|im_start|>system\n',
                 meta_instruction='Answer the questions.',
                 eosys='<|im_end|>',
                 user='<|im_start|>user\n',
                 eoh='<|im_end|>',
                 assistant='<|im_start|>assistant\n',
                 eoa='<|im_end|>',
                 separator='',
                 **kwargs):
        super().__init__(system,
                         meta_instruction=meta_instruction,
                         eosys=eosys,
                         user=user,
                         eoh=eoh,
                         assistant=assistant,
                         eoa=eoa,
>>>>>>> 61f2f0ac
                         separator=separator,
                         **kwargs)

    @classmethod
    def match(cls, model_path: str) -> Optional[str]:
        """Return the model_name that was registered to MODELS.

        Args:
            model_path (str): the model path used for matching.
        """
        path = model_path.lower()
        if 'llava' in path and 'v1.6-34b' in path:
            return 'llava-chatml'
        if 'internvl-chat' in path and 'v1-2' in path:
            return 'internvl-zh-hermes2'


@MODELS.register_module(name='phi-4')
@MODELS.register_module(name='phi-3')
class Phi3Instruct(BaseChatTemplate):
    """Chat template of InternLM model."""

    def __init__(self,
                 system='<|system|>\n',
                 meta_instruction=None,
                 eosys='<|end|>\n',
                 user='<|user|>\n',
                 eoh='<|end|>\n',
                 assistant='<|assistant|>\n',
                 eoa='<|end|>\n',
                 separator='',
                 stop_words=['<|end|>', '<|endoftext|>', '<|assistant|>'],
                 **kwargs):
        super().__init__(system=system,
                         meta_instruction=meta_instruction,
                         eosys=eosys,
                         user=user,
                         eoh=eoh,
                         assistant=assistant,
                         eoa=eoa,
                         separator=separator,
                         stop_words=stop_words,
                         **kwargs)

<<<<<<< HEAD
=======
    @classmethod
    def match(cls, model_path: str) -> Optional[str]:
        """Return the model_name that was registered to MODELS.

        Args:
            model_path (str): the model path used for matching.
        """
        path = model_path.lower()
        if all([c in path for c in ['phi-3', 'instruct']]):
            return 'phi-3'
        if all([c in path for c in ['phi-4', 'instruct']]):
            return 'phi-4'

>>>>>>> 61f2f0ac

@MODELS.register_module(name='internvl2-phi3')
class InternVL2Phi3(Phi3Instruct):

    def __init__(self, meta_instruction='你是由上海人工智能实验室联合商汤科技开发的书生多模态大模型，英文名叫InternVL, 是一个有用无害的人工智能助手。', **kwargs):
        super().__init__(meta_instruction=meta_instruction, **kwargs)


@MODELS.register_module(name='internvl-phi3')
class InternVLPhi3(Phi3Instruct):
    """Chat template of InternVL Chat 4B model."""

    def __init__(self,
                 meta_instruction='You are an AI assistant whose name is Phi-3.',
                 eosys='<|end|>',
                 eoh='<|end|>',
                 eoa='<|end|>',
                 separator='',
                 **kwargs):
        super().__init__(meta_instruction=meta_instruction,
                         eosys=eosys,
                         eoh=eoh,
                         eoa=eoa,
                         separator=separator,
                         **kwargs)


class HfChatTemplate:

    def __init__(self, tokenizer, jinja_chat_template: str = None):
        self.tokenizer = tokenizer
        self.chat_template = jinja_chat_template

    def apply_chat_template(self,
                            messages: Union[List[Dict[str, str]], List[List[Dict[str, str]]]],
                            tools: Optional[List[Union[Dict, Callable]]] = None,
                            add_generation_prompt: bool = True,
                            **kwargs):
        """"""
        return self.tokenizer.apply_chat_template(
            conversation=messages,
            tools=tools,
            chat_template=self.chat_template,
            tokenize=False,
            add_generation_prompt=add_generation_prompt,
            **kwargs,
        )


def get_processor(
    processor_name: str,
    *args: Any,
    trust_remote_code: bool = True,
    processor_cls: Union[type[_P], tuple[type[_P], ...]] = ProcessorMixin,
    **kwargs: Any,
) -> _P:
    """Load a processor for the given model name via HuggingFace."""
    # don't put this import at the top level
    # it will call torch.cuda.device_count()
    from transformers import AutoProcessor

    processor_factory = (AutoProcessor
                         if processor_cls == ProcessorMixin or isinstance(processor_cls, tuple) else processor_cls)

    try:
        processor = processor_factory.from_pretrained(
            processor_name,
            *args,
            trust_remote_code=trust_remote_code,
            **kwargs,
        )
    except ValueError as e:
        # If the error pertains to the processor class not existing or not
        # currently being imported, suggest using the --trust-remote-code flag.
        # Unlike AutoTokenizer, AutoProcessor does not separate such errors
        if not trust_remote_code:
            err_msg = ('Failed to load the processor. If the processor is '
                       'a custom processor not yet available in the HuggingFace '
                       'transformers library, consider setting '
                       '`trust_remote_code=True` in LLM or using the '
                       '`--trust-remote-code` flag in the CLI.')
            raise RuntimeError(err_msg) from e
        else:
            raise e

    if not isinstance(processor, processor_cls):
        raise TypeError('Invalid type of HuggingFace processor. '
                        f'Expected type: {processor_cls}, but '
                        f'found type: {type(processor)}')

    return processor


<<<<<<< HEAD
def resolve_hf_chat_template(tokenizer: Union[PreTrainedTokenizer, PreTrainedTokenizerFast],
                             chat_template_config: ChatTemplateConfig = None,
                             tools: Optional[list[dict[str, Any]]] = None) -> BaseChatTemplate:
    """modify from vllm."""
=======
@MODELS.register_module(name='llama4')
class Llama4(BaseChatTemplate):

    def __init__(self,
                 system='<|header_start|>system<|header_end|>\n\n',
                 user='<|header_start|>user<|header_end|>\n\n',
                 assistant='<|header_start|>assistant<|header_end|>\n\n',
                 eosys='<|eot|>',
                 eoh='<|eot|>',
                 eoa='<|eot|>',
                 separator='',
                 stop_words=['<|end_of_text|>', '<|eom|>', '<|eot|>'],
                 **kwargs):
        super().__init__(system=system,
                         eosys=eosys,
                         user=user,
                         eoh=eoh,
                         assistant=assistant,
                         eoa=eoa,
                         separator=separator,
                         stop_words=stop_words,
                         **kwargs)

    @classmethod
    def match(cls, model_path: str) -> Optional[str]:
        """Return the model_name that was registered to MODELS.

        Args:
            model_path (str): the model path used for matching.
        """
        path = model_path.lower()
        if 'llama-4' in path:
            return 'llama4'


def best_match_model(query: str) -> Optional[str]:
    """Get the model that matches the query.
>>>>>>> 61f2f0ac

    # 1st priority: The given chat template
    if chat_template_config is not None and chat_template_config.model_name:
        return chat_template_config.chat_template

    # 2nd priority: AutoProcessor chat template, unless tool calling is enabled
    if tools is None:
        try:
            processor = get_processor(
                tokenizer.name_or_path,
                processor_cls=(PreTrainedTokenizer, PreTrainedTokenizerFast, ProcessorMixin),
                trust_remote_code=True,
            )
            if isinstance(processor, ProcessorMixin) and \
                processor.chat_template is not None:
                return HfChatTemplate(tokenizer, processor.chat_template)
        except Exception:
            logger.debug('Failed to load AutoProcessor chat template for %s', tokenizer.name_or_path, exc_info=True)

    # 3rd priority: AutoTokenizer chat template
    try:
        chat_template = tokenizer.get_chat_template(tools=tools)
        return HfChatTemplate(tokenizer, chat_template)
    except Exception:
        logger.debug('Failed to load AutoTokenizer chat template for %s', tokenizer.name_or_path, exc_info=True)

    return None<|MERGE_RESOLUTION|>--- conflicted
+++ resolved
@@ -181,7 +181,6 @@
         ret += f'{self.assistant}'
         return ret
 
-<<<<<<< HEAD
     def apply_chat_template(self,
                             conversation: List[Dict[str, str]],
                             tools: Optional[List[Union[Dict, Callable]]] = None,
@@ -202,183 +201,6 @@
                                     continue_final_message=continue_final_message,
                                     tokenize=tokenize,
                                     **kwargs)
-=======
-
-@MODELS.register_module(name=['deepseek-v3'])
-class DeepseekV3(BaseChatTemplate):
-
-    def __init__(self, user='<｜User｜>', assistant='<｜Assistant｜>', eoa='<｜end▁of▁sentence｜>', **kwargs):
-        super().__init__(user=user, assistant=assistant, eoa=eoa, **kwargs)
-
-    def get_prompt(self, prompt, sequence_start=True):
-        if sequence_start:
-            return '<｜begin▁of▁sentence｜>' + super().get_prompt(prompt, sequence_start)
-        return super().get_prompt(prompt, sequence_start)
-
-    def messages2prompt(self, messages, sequence_start=True, **kwargs):
-        if sequence_start and not isinstance(messages, str):
-            return '<｜begin▁of▁sentence｜>' + super().messages2prompt(messages, sequence_start, **kwargs)
-        return super().messages2prompt(messages, sequence_start, **kwargs)
-
-    @classmethod
-    def match(cls, model_path: str) -> Optional[str]:
-        """Return the model_name that was registered to MODELS.
-
-        Args:
-            model_path (str): the model path used for matching.
-        """
-        path = model_path.lower()
-        if 'deepseek-v3' in path:
-            return 'deepseek-v3'
-
-
-@MODELS.register_module(name=['deepseek-r1'])
-class DeepseekR1(DeepseekV3):
-
-    def messages2prompt(self, messages, sequence_start=True, **kwargs):
-        if sequence_start and not isinstance(messages, str):
-            return super().messages2prompt(messages, sequence_start, **kwargs) + '<think>\n'
-        return super().messages2prompt(messages, sequence_start, **kwargs)
-
-    @classmethod
-    def match(cls, model_path: str) -> Optional[str]:
-        """Return the model_name that was registered to MODELS.
-
-        Args:
-            model_path (str): the model path used for matching.
-        """
-        path = model_path.lower()
-        if 'deepseek-r1' in path:
-            return 'deepseek-r1'
-
-
-@MODELS.register_module(name='cogvlm')
-class CogVLM(BaseChatTemplate):
-    """Chat template of CogVLM model."""
-
-    def __init__(self,
-                 meta_instruction='',
-                 eosys='',
-                 user='Question: ',
-                 separator='\n',
-                 eoh=' ',
-                 assistant='Answer:',
-                 eoa='</s>',
-                 stop_words=['</s>'],
-                 **kwargs):
-        super().__init__(meta_instruction=meta_instruction,
-                         eosys=eosys,
-                         user=user,
-                         eoh=eoh,
-                         separator=separator,
-                         assistant=assistant,
-                         eoa=eoa,
-                         stop_words=stop_words,
-                         **kwargs)
-
-    @classmethod
-    def match(cls, model_path: str) -> Optional[str]:
-        """Return the model_name that was registered to MODELS.
-
-        Args:
-            model_path (str): the model path used for matching.
-        """
-        path = model_path.lower()
-        if 'cogvlm' in path and 'cogvlm2' not in path:
-            return 'cogvlm'
-
-
-@MODELS.register_module(name='cogvlm2')
-class CogVLM2(CogVLM):
-    """Chat template of CogVLM2 model."""
-
-    def __init__(self, eoa='<|end_of_text|>', stop_words=['<|end_of_text|>'], **kwargs):
-        super().__init__(eoa=eoa, stop_words=stop_words, **kwargs)
-
-    @classmethod
-    def match(cls, model_path: str) -> Optional[str]:
-        """Return the model_name that was registered to MODELS.
-
-        Args:
-            model_path (str): the model path used for matching.
-        """
-        path = model_path.lower()
-        if 'cogvlm2' in path:
-            return 'cogvlm2'
-
-
-@MODELS.register_module(name='wizardlm')
-@MODELS.register_module(name='vicuna')
-class Vicuna(BaseChatTemplate):
-    """Chat template of vicuna model."""
-
-    def __init__(
-            self,
-            meta_instruction="""A chat between a curious user and an artificial intelligence assistant. The assistant gives helpful, detailed, and polite answers to the user's questions.""",  # noqa: E501
-            eosys=' ',
-            user='USER: ',
-            eoh=' ',
-            assistant='ASSISTANT: ',
-            eoa='</s>',
-            stop_words=['</s>'],
-            **kwargs):
-        super().__init__(meta_instruction=meta_instruction,
-                         eosys=eosys,
-                         user=user,
-                         eoh=eoh,
-                         assistant=assistant,
-                         eoa=eoa,
-                         stop_words=stop_words,
-                         **kwargs)
-
-    def get_prompt(self, prompt, sequence_start=True):
-        if self.capability == 'chat':
-            return super().get_prompt(prompt, sequence_start)[:-1]
-        return super().get_prompt(prompt, sequence_start)
-
-    def messages2prompt(self, messages, sequence_start=True, **kwargs):
-        if isinstance(messages, str):
-            return self.get_prompt(messages, sequence_start)
-        return super().messages2prompt(messages, sequence_start, **kwargs)[:-1]
-
-    @classmethod
-    def match(cls, model_path: str) -> Optional[str]:
-        """Return the model_name that was registered to MODELS.
-
-        Args:
-            model_path (str): the model path used for matching.
-        """
-        path = model_path.lower()
-        if 'vicuna' in path and 'llava' not in path:
-            return 'vicuna'
-        if 'wizardlm' in path:
-            return 'wizardlm'
-
-
-@MODELS.register_module(name='llava-v1')
-class Llavav1(Vicuna):
-    """Chat template of llava-v1 model."""
-
-    def __init__(
-            self,
-            meta_instruction="""A chat between a curious human and an artificial intelligence assistant. The assistant gives helpful, detailed, and polite answers to the human's questions.""",  # noqa: E501
-            **kwargs):
-        super().__init__(meta_instruction=meta_instruction, **kwargs)
-
-    @classmethod
-    def match(cls, model_path: str) -> Optional[str]:
-        """Return the model_name that was registered to MODELS.
-
-        Args:
-            model_path (str): the model path used for matching.
-        """
-        path = model_path.lower()
-        if 'llava' in path and 'v1' in path and 'v1.6-34b' not in path \
-                and 'mistral' not in path:
-            return 'llava-v1'
-        elif 'llava-1.5' in path:
-            return 'llava-v1'
->>>>>>> 61f2f0ac
 
 
 @MODELS.register_module(name='internlm')
@@ -536,20 +358,6 @@
             **kwargs):
         super().__init__(meta_instruction=meta_instruction, **kwargs)
 
-<<<<<<< HEAD
-=======
-    @classmethod
-    def match(cls, model_path: str) -> Optional[str]:
-        """Return the model_name that was registered to MODELS.
-
-        Args:
-            model_path (str): the model path used for matching.
-        """
-        path = model_path.lower()
-        if 'internvl2.5' in path or 'internvl2_5' in path or 'internvl3' in path:
-            return 'internvl2_5'
-
->>>>>>> 61f2f0ac
 
 @MODELS.register_module(name=['internlm-xcomposer2', 'internlm-xcomposer2d5'])
 class InternLMXComposer2Chat7B(InternLMChat7B):
@@ -561,11 +369,7 @@
             meta_instruction="""You are an AI assistant whose name is InternLM-XComposer (浦语·灵笔).
 - InternLM-XComposer (浦语·灵笔) is a multi-modality conversational language model that is developed by Shanghai AI Laboratory (上海人工智能实验室). It is designed to be helpful, honest, and harmless.
 - InternLM-XComposer (浦语·灵笔) can understand and communicate fluently in the language chosen by the user such as English and 中文.
-<<<<<<< HEAD
 - InternLM-XComposer (浦语·灵笔) is capable of comprehending and articulating responses effectively based on the provided image.""",  # noqa: E501
-=======
-- InternLM-XComposer (浦语·灵笔) is capable of comprehending and articulating responses effectively based on the provided image.""",  # noqa
->>>>>>> 61f2f0ac
             user='[UNUSED_TOKEN_146]user\n',
             assistant='[UNUSED_TOKEN_146]assistant\n',
             eosys='[UNUSED_TOKEN_145]\n',
@@ -616,922 +420,6 @@
                          eoh=eoh,
                          assistant=assistant,
                          eoa=eoa,
-<<<<<<< HEAD
-=======
-                         stop_words=stop_words,
-                         **kwargs)
-
-    @classmethod
-    def match(cls, model_path: str) -> Optional[str]:
-        """Return the model_name that was registered to MODELS.
-
-        Args:
-            model_path (str): the model path used for matching.
-        """
-        if 'puyu' in model_path.lower():
-            return 'puyu'
-
-
-@MODELS.register_module(name='llama2')
-class Llama2(BaseChatTemplate):
-    """Chat template of LLaMA2 model."""
-
-    def __init__(
-            self,
-            system='[INST] <<SYS>>\n',
-            meta_instruction="""\
-You are a helpful, respectful and honest assistant. Always answer as helpfully as possible, while being safe. Your answers should not include any harmful, unethical, racist, sexist, toxic, dangerous, or illegal content. Please ensure that your responses are socially unbiased and positive in nature.
-
-If a question does not make any sense, or is not factually coherent, explain why instead of answering something not correct. If you don't know the answer to a question, please don't share false information.""",  # noqa: E501
-            eosys='\n<</SYS>>\n\n',
-            assistant=' [/INST] ',
-            eoa='</s>',
-            separator='<s>[INST] ',
-            session_len=4096,
-            **kwargs):
-        super().__init__(system=system,
-                         meta_instruction=meta_instruction,
-                         eosys=eosys,
-                         assistant=assistant,
-                         eoa=eoa,
-                         separator=separator,
-                         session_len=session_len,
-                         **kwargs)
-
-    @classmethod
-    def match(cls, model_path: str) -> Optional[str]:
-        """Return the model_name that was registered to MODELS.
-
-        Args:
-            model_path (str): the model path used for matching.
-        """
-        if 'llama-2' in model_path.lower() or 'llama2' in model_path.lower():
-            return 'llama2'
-
-
-@MODELS.register_module(name='llama3')
-class Llama3(BaseChatTemplate):
-    """Chat template of LLaMA3 model."""
-
-    def __init__(self,
-                 system='<|start_header_id|>system<|end_header_id|>\n\n',
-                 meta_instruction=None,
-                 eosys='<|eot_id|>',
-                 assistant='<|start_header_id|>assistant<|end_header_id|>\n\n',
-                 eoa='<|eot_id|>',
-                 user='<|start_header_id|>user<|end_header_id|>\n\n',
-                 eoh='<|eot_id|>',
-                 stop_words=['<|eot_id|>', '<|end_of_text|>'],
-                 **kwargs):
-        super().__init__(system=system,
-                         meta_instruction=meta_instruction,
-                         eosys=eosys,
-                         assistant=assistant,
-                         eoa=eoa,
-                         user=user,
-                         eoh=eoh,
-                         stop_words=stop_words,
-                         **kwargs)
-
-    def get_prompt(self, prompt, sequence_start=True):
-        if sequence_start:
-            return '<|begin_of_text|>' + super().get_prompt(prompt, sequence_start)
-        return super().get_prompt(prompt, sequence_start)
-
-    def messages2prompt(self, messages, sequence_start=True, **kwargs):
-        if sequence_start and not isinstance(messages, str):
-            return '<|begin_of_text|>' + super().messages2prompt(messages, sequence_start, **kwargs)
-        return super().messages2prompt(messages, sequence_start, **kwargs)
-
-    @classmethod
-    def match(cls, model_path: str) -> Optional[str]:
-        """Return the model_name that was registered to MODELS.
-
-        Args:
-            model_path (str): the model path used for matching.
-        """
-        # reject InternVL2-Llama3-76B
-        if 'internvl2' in model_path.lower():
-            return None
-        if 'llama-3-' in model_path.lower() or 'llama3-' in model_path.lower():
-            return 'llama3'
-
-
-@MODELS.register_module(name=['llama3_1', 'llama3_2'])
-class Llama3_1(Llama3):
-    """Chat template of LLaMA3.1 model."""
-
-    def __init__(
-            self,
-            tool="""# Tool Instructions
-- Always execute python code in messages that you share.
-- When looking for real time information use relevant functions if available else fallback to brave_search
-
-
-
-You have access to the following functions:
-
-""",  # noqa
-            eotool="""
-
-If a you choose to call a function ONLY reply in the following format:
-<{start_tag}={function_name}>{parameters}{end_tag}
-where
-
-start_tag => `<function`
-parameters => a JSON dict with the function argument name as key and function argument value as value.
-end_tag => `</function>`
-
-Here is an example,
-<function=example_function_name>{"example_name": "example_value"}</function>
-
-Reminder:
-- Function calls MUST follow the specified format
-- Required parameters MUST be specified
-- Only call one function at a time
-- Put the entire function call reply on one line"
-- Always add your sources when using search results to answer the user query\n\n""",  # noqa
-            knowledge='Cutting Knowledge Date: December 2023\nToday Date: 26 Jul 2024\n\n',
-            meta_instruction='You are a helpful assistant.',
-            ipython='<|start_header_id|>ipython<|end_header_id|>\n\n',
-            eoi='<|eot_id|>',
-            stop_words=['<|eot_id|>', '<|end_of_text|>', '<|eom_id|>'],
-            **kwargs):
-        super().__init__(meta_instruction=meta_instruction, stop_words=stop_words, **kwargs)
-        self.ipython = ipython
-        self.eoi = eoi
-        self.tool = tool
-        self.eotool = eotool
-        self.knowledge = knowledge
-
-    def messages2prompt(self, messages, sequence_start=True, tools=None, **kwargs):
-        """Return the prompt that is concatenated with other elements in the
-        chat template.
-
-        Args:
-            messages (str | List): user's input prompt
-        Returns:
-            str: the concatenated prompt
-        """
-        if isinstance(messages, str):
-            return self.get_prompt(messages, sequence_start)
-        box_map = dict(user=self.user,
-                       ipython=self.ipython,
-                       tool=self.ipython,
-                       assistant=self.assistant,
-                       system=self.system)
-        eox_map = dict(user=self.eoh,
-                       ipython=self.eoi,
-                       tool=self.eoi,
-                       assistant=self.eoa + self.separator,
-                       system=self.eosys)
-        ret = ''
-        tool_prompt = ''
-        if tools is not None:
-            for tool in tools:
-                tool_prompt += "Use the function '{}' to: {}\n{}\n".format(tool['name'], tool['description'],
-                                                                           json.dumps(tool, ensure_ascii=False))
-        if self.meta_instruction is not None and sequence_start:
-            if len(messages) and messages[0]['role'] != 'system':
-                if tools is None:
-                    ret += f'{self.system}{self.knowledge}{self.meta_instruction}{self.eosys}'
-                else:
-                    ret += f'{self.system}{self.knowledge}{self.tool}{tool_prompt}{self.eotool}{self.meta_instruction}{self.eosys}'  # noqa
-        for message in messages:
-            role = message['role']
-            content = get_text(message['content'])
-            if role == 'assistant' and ('<|python_tag|>' in content or '</function>' in content):
-                ret += f'{box_map[role]}{content}<|eom_id|>'
-            elif role == 'system' and tools is not None:
-                ret += f'{box_map[role]}{self.tool}{tool_prompt}{self.eotool}{content}{eox_map[role]}'
-            else:
-                ret += f'{box_map[role]}{content}{eox_map[role]}'
-        if sequence_start and not isinstance(messages, str):
-            ret = '<|begin_of_text|>' + ret
-        if len(messages) and messages[-1]['role'] == 'assistant':
-            return ret[:-len(eox_map['assistant'])]  # prefix of response
-        ret += f'{self.assistant}'
-        return ret
-
-    @classmethod
-    def match(cls, model_path: str) -> Optional[str]:
-        """Return the model_name that was registered to MODELS.
-
-        Args:
-            model_path (str): the model path used for matching.
-        """
-        if 'llama-3.1-' in model_path.lower() or 'llama3.1-' in model_path.lower():
-            return 'llama3_1'
-        if 'llama-3.2-' in model_path.lower() or 'llama3.2-' in model_path.lower():
-            return 'llama3_1'
-
-
-@MODELS.register_module(name='minicpmv-2d6')
-@MODELS.register_module(name='minicpm3')
-@MODELS.register_module(name='qwen')
-class Qwen7BChat(BaseChatTemplate):
-    """Chat template for Qwen-7B-Chat."""
-
-    def __init__(self,
-                 system='<|im_start|>system\n',
-                 meta_instruction='You are a helpful assistant.',
-                 eosys='<|im_end|>\n',
-                 user='<|im_start|>user\n',
-                 eoh='<|im_end|>\n',
-                 assistant='<|im_start|>assistant\n',
-                 eoa='<|im_end|>',
-                 separator='\n',
-                 stop_words=['<|im_end|>'],
-                 **kwargs):
-        super().__init__(system=system,
-                         meta_instruction=meta_instruction,
-                         eosys=eosys,
-                         user=user,
-                         eoh=eoh,
-                         assistant=assistant,
-                         eoa=eoa,
-                         separator=separator,
-                         stop_words=stop_words,
-                         **kwargs)
-
-    @classmethod
-    def match(cls, model_path: str) -> Optional[str]:
-        """Return the model_name that was registered to MODELS.
-
-        Args:
-            model_path (str): the model path used for matching.
-        """
-        model_path = model_path.lower()
-        if 'qwen' in model_path and 'qwen2.5' not in model_path and 'qwq' not in model_path:
-            return 'qwen'
-        if 'minicpm-v-2_6' in model_path:
-            return 'minicpmv-2d6'
-        if 'minicpm3-' in model_path:
-            return 'minicpm3'
-
-
-@MODELS.register_module(name='qwen2d5')
-class Qwen2d5Chat(Qwen7BChat):
-    """Chat template for Qwen2.5-Instruct series."""
-
-    def __init__(
-            self,
-            system='<|im_start|>system\n',
-            meta_instruction='You are Qwen, created by Alibaba Cloud. You are a helpful assistant.',
-            eosys='<|im_end|>\n',
-            user='<|im_start|>user\n',
-            eoh='<|im_end|>\n',
-            assistant='<|im_start|>assistant\n',
-            eoa='<|im_end|>',
-            separator='\n',
-            tools="""\n\n# Tools\n\nYou may call one or more functions to assist with the user query.\n\nYou are provided with function signatures within <tools></tools> XML tags:\n<tools>""",  # noqa
-            eotools="""\n</tools>\n\nFor each function call, return a json object with function name and arguments within <tool_call></tool_call> XML tags:\n<tool_call>\n{"name": <function-name>, "arguments": <args-json-object>}\n</tool_call>""",  # noqa
-            stop_words=['<|im_end|>'],
-            **kwargs):
-
-        self.tools = tools
-        self.eotools = eotools
-        super().__init__(system=system,
-                         meta_instruction=meta_instruction,
-                         eosys=eosys,
-                         user=user,
-                         eoh=eoh,
-                         assistant=assistant,
-                         eoa=eoa,
-                         separator=separator,
-                         stop_words=stop_words,
-                         **kwargs)
-
-    def messages2prompt(self, messages, sequence_start=True, tools=None, **kwargs):
-        """Return the prompt that is concatenated with other elements in the
-        chat template.
-
-        Args:
-            messages (str | List): user's input prompt
-        Returns:
-            str: the concatenated prompt
-        """
-        if isinstance(messages, str):
-            return self.get_prompt(messages, sequence_start)
-        box_map = dict(user=self.user, assistant=self.assistant, system=self.system)
-        ret = ''
-        tool_prompt = ''
-        if tools is not None and len(tools) > 0:
-            for tool in tools:
-                tool_prompt += self.separator
-                tool_prompt += f'{{"type": "function", "function": {json.dumps(tool, ensure_ascii=False)}}}'
-            if len(messages) and messages[0]['role'] == 'system':
-                ret += f"{self.system}{messages[0]['content']}{self.tools}{tool_prompt}{self.eotools}{self.eosys}"
-            else:
-                ret += f'{self.system}{self.meta_instruction}{self.tools}{tool_prompt}{self.eotools}{self.eosys}'
-        else:
-            if self.meta_instruction is not None and sequence_start:
-                if len(messages) and messages[0]['role'] == 'system':
-                    ret += f"{self.system}{messages[0]['content']}{self.eosys}"
-                else:
-                    ret += f'{self.system}{self.meta_instruction}{self.eosys}'
-
-        for index, message in enumerate(messages):
-            if (message['role'] == 'user' or (message['role'] == 'system' and index != 0)
-                    or (message['role'] == 'assistant' and message.get('tool_calls') is None)):
-                ret += f"{box_map[message['role']]}{message['content']}{self.eosys}"
-            elif message['role'] == 'assistant':
-                ret += '<|im_start|>assistant'
-                if message.get('content') is not None:
-                    ret += f"{self.separator}{message['content']}"
-
-                if message.get('tool_calls') is not None:
-                    tool_calls = message['tool_calls']
-                    for tool_call in tool_calls:
-                        if tool_call.get('function') is not None:
-                            tool_call = tool_call['function']
-                        if isinstance(tool_call['arguments'], str):
-                            tool_call['arguments'] = json.loads(tool_call['arguments'])
-                        ret += f'{self.separator}<tool_call>{self.separator}{{"name": "{tool_call["name"]}", "arguments": {json.dumps(tool_call["arguments"], ensure_ascii=False)}}}{self.separator}</tool_call>'  # noqa
-                ret += self.eosys
-            if message['role'] == 'tool':
-                if index == 0 or messages[index - 1]['role'] != 'tool':
-                    ret += '<|im_start|>user'
-                ret += f"{self.separator}<tool_response>{self.separator}{message['content']}{self.separator}</tool_response>"  # noqa
-                if index == len(messages) - 1 or messages[index + 1]['role'] != 'tool':
-                    ret += f'{self.eoh}'
-        ret += f'{self.assistant}'
-        return ret
-
-    @classmethod
-    def match(cls, model_path: str) -> Optional[str]:
-        """Return the model_name that was registered to MODELS.
-
-        Args:
-            model_path (str): the model path used for matching.
-        """
-        lower_path = model_path.lower()
-        if ('qwen2.5' in lower_path or 'qwen2_5' in lower_path) and 'vl' not in lower_path:
-            return 'qwen2d5'
-
-
-@MODELS.register_module(name='qwen2d5-vl')
-class Qwen2d5VL(Qwen2d5Chat):
-
-    def __init__(self, meta_instruction='You are a helpful assistant.', **kwargs):
-        super().__init__(meta_instruction=meta_instruction, **kwargs)
-
-    @classmethod
-    def match(cls, model_path: str) -> Optional[str]:
-        """Return the model_name that was registered to MODELS.
-
-        Args:
-            model_path (str): the model path used for matching.
-        """
-        lower_path = model_path.lower()
-        if ('qwen2.5' in lower_path or 'qwen2_5' in lower_path) and 'vl' in lower_path:
-            return 'qwen2d5-vl'
-
-
-@MODELS.register_module(name='qwq_preview')
-class QwQPreview(Qwen2d5Chat):
-
-    def __init__(
-            self,
-            meta_instruction='You are a helpful and harmless assistant. You are Qwen developed by Alibaba. You should think step-by-step.',  # noqa
-            **kwargs):
-        super().__init__(meta_instruction=meta_instruction, **kwargs)
-
-    @classmethod
-    def match(cls, model_path: str) -> Optional[str]:
-        """Return the model_name that was registered to MODELS.
-
-        Args:
-            model_path (str): the model path used for matching.
-        """
-        lower_path = model_path.lower()
-        if 'qwq' in lower_path and 'preview' in lower_path:
-            return 'qwq_preview'
-
-
-@MODELS.register_module(name='qwq')
-class QwQ(Qwen2d5Chat):
-
-    def __init__(self, meta_instruction='', **kwargs):
-        super().__init__(meta_instruction=meta_instruction, **kwargs)
-
-    def messages2prompt(self, messages, sequence_start=True, tools=None, **kwargs):
-        if isinstance(messages, str):
-            return self.get_prompt(messages, sequence_start)
-        return super().messages2prompt(messages, sequence_start, tools, **kwargs) + '<think>\n'
-
-    @classmethod
-    def match(cls, model_path: str) -> Optional[str]:
-        """Return the model_name that was registered to MODELS.
-
-        Args:
-            model_path (str): the model path used for matching.
-        """
-        lower_path = model_path.lower()
-        if 'qwq' in lower_path and 'preview' not in lower_path:
-            return 'qwq'
-
-
-@MODELS.register_module(name='codellama')
-class CodeLlama(Llama2):
-
-    def __init__(self, meta_instruction='', suffix_first=False, stop_words=None, **kwargs):
-        super().__init__(meta_instruction=meta_instruction, stop_words=stop_words, **kwargs)
-        caps = ['completion', 'infilling', 'chat', 'python']
-        assert self.capability in caps, \
-            f'{self.capability} is not supported. ' \
-            f'The supported capabilities are: {caps}'
-        self.meta_instruction = meta_instruction
-        self.suffix_first = suffix_first
-        self.stop_words = stop_words
-        if self.capability == 'infilling':
-            if self.stop_words is None:
-                self.stop_words = ['<EOT>']
-
-    def get_prompt(self, prompt, sequence_start=True):
-        if self.capability == 'infilling':
-            return self._infill_prompt(prompt)
-        elif self.capability == 'chat':
-            return super().get_prompt(prompt, sequence_start)
-        else:  # python speicalist
-            return prompt
-
-    def _infill_prompt(self, prompt):
-        prefix, suffix = prompt.split('<FILL>')
-        if self.suffix_first:
-            # format as "<PRE> <SUF>{suf} <MID> {pre}"
-            prompt = f'<PRE> <SUF>{suffix} <MID> {prefix}'
-        else:
-            # format as "<PRE> {pre} <SUF>{suf} <MID>"
-            prompt = f'<PRE> {prefix} <SUF>{suffix} <MID>'
-        return prompt
-
-    @classmethod
-    def match(cls, model_path: str) -> Optional[str]:
-        """Return the model_name that was registered to MODELS.
-
-        Args:
-            model_path (str): the model path used for matching.
-        """
-        if 'codellama' in model_path.lower():
-            return 'codellama'
-
-
-@MODELS.register_module(name='chatglm')
-class ChatGLM2(BaseModel):
-
-    def __init__(self, user='问：', eoh='\n\n', assistant='答：', eoa='\n\n', **kwargs):
-        super().__init__(**kwargs)
-        self._user = user
-        self._assistant = assistant
-        self._eoh = eoh
-        self._eoa = eoa
-        self.count = 0
-
-    def get_prompt(self, prompt, sequence_start=True):
-        """get prompt."""
-        # need more check
-        # https://github.com/THUDM/ChatGLM2-6B/issues/48
-        # [64790, 64792] to be prepended
-        self.count += 1
-        ret = f'[Round {self.count}]\n\n'
-        ret += f'{self._user}{prompt}{self._eoh}'
-        ret += f'{self._assistant}'
-        return ret
-
-    def messages2prompt(self, messages, sequence_start=True, **kwargs):
-        """message to prompt."""
-        if isinstance(messages, str):
-            return self.get_prompt(messages, sequence_start)
-        ret = ''
-        count = 0
-        for message in messages:
-            role = message['role']
-            content = get_text(message['content'])
-            if role == 'user':
-                count += 1
-                ret += f'[Round {count}]\n\n'
-                ret += f'{self._user}{content}{self._eoh}'
-                ret += f'{self._assistant}'
-            if role == 'assistant':
-                ret += f'{content}'
-        return ret
-
-    @classmethod
-    def match(cls, model_path: str) -> Optional[str]:
-        """Return the model_name that was registered to MODELS.
-
-        Args:
-            model_path (str): the model path used for matching.
-        """
-        path = model_path.lower()
-        if 'chatglm2' in path:
-            return 'chatglm'
-
-
-@MODELS.register_module(name='solar')
-class SOLAR(BaseChatTemplate):
-    """Chat template of SOLAR model.
-
-    `https://huggingface.co/upstage/SOLAR-0-70b-16bit`
-    """
-
-    def __init__(self,
-                 system='### System:\n',
-                 eosys='\n\n',
-                 user='### User:\n',
-                 eoh='\n\n',
-                 assistant='### Assistant:\n',
-                 meta_instruction='',
-                 **kwargs):
-        super().__init__(**kwargs)
-        self.system = system
-        self.eosys = eosys
-        self.user = user
-        self.eoh = eoh
-        self.assistant = assistant
-        self.meta_instruction = meta_instruction
-
-    @classmethod
-    def match(cls, model_path: str) -> Optional[str]:
-        """Return the model_name that was registered to MODELS.
-
-        Args:
-            model_path (str): the model path used for matching.
-        """
-        if 'solar' in model_path.lower():
-            return 'solar'
-
-
-@MODELS.register_module(name=['ultracm', 'ultralm'])
-class UltraChat(BaseChatTemplate):
-    """Template of UltraCM and UltraLM models.
-
-    `https://huggingface.co/openbmb/UltraCM-13b` `https://huggingface.co/openbmb/UltraLM-13b`
-    """
-
-    def __init__(
-            self,
-            system='User: ',
-            meta_instruction="""A one-turn chat between a curious user and an artificial intelligence assistant. The assistant gives helpful, very detailed, and polite answers to the user's questions.""",  # noqa: E501
-            eosys='</s>\n',
-            user='User: ',
-            eoh='</s>\n',
-            assistant='Assistant: ',
-            eoa='</s>',
-            separator='\n',
-            stop_words=['</s>'],
-            **kwargs):
-        super().__init__(system=system,
-                         meta_instruction=meta_instruction,
-                         eosys=eosys,
-                         user=user,
-                         eoh=eoh,
-                         assistant=assistant,
-                         eoa=eoa,
-                         separator=separator,
-                         stop_words=stop_words,
-                         **kwargs)
-
-    @classmethod
-    def match(cls, model_path: str) -> Optional[str]:
-        """Return the model_name that was registered to MODELS.
-
-        Args:
-            model_path (str): the model path used for matching.
-        """
-        if 'ultracm' in model_path.lower():
-            return 'ultracm'
-        if 'ultralm' in model_path.lower():
-            return 'ultralm'
-
-
-@MODELS.register_module(name=['yi'])
-class Yi(BaseChatTemplate):
-    """Chat template of Yi model."""
-
-    def __init__(self,
-                 system='<|im_start|>system\n',
-                 meta_instruction=None,
-                 eosys='<|im_end|>\n',
-                 user='<|im_start|>user\n',
-                 eoh='<|im_end|>\n',
-                 assistant='<|im_start|>assistant\n',
-                 eoa='<|im_end|>',
-                 separator='\n',
-                 stop_words=['<|im_end|>', '<|endoftext|>'],
-                 **kwargs):
-        super().__init__(system=system,
-                         meta_instruction=meta_instruction,
-                         eosys=eosys,
-                         user=user,
-                         eoh=eoh,
-                         assistant=assistant,
-                         eoa=eoa,
-                         separator=separator,
-                         stop_words=stop_words,
-                         **kwargs)
-
-    @classmethod
-    def match(cls, model_path: str) -> Optional[str]:
-        """Return the model_name that was registered to MODELS.
-
-        Args:
-            model_path (str): the model path used for matching.
-        """
-        path = model_path.lower()
-        if 'yi' in path and 'vl' not in path:
-            return 'yi'
-
-
-@MODELS.register_module(name=['mistral', 'mixtral'])
-class MistralChat(BaseChatTemplate):
-    """Template of Mistral and Mixtral Instruct models.
-
-    `https://huggingface.co/mistralai/Mistral-7B-Instruct-v0.1`
-    `https://huggingface.co/mistralai/Mixtral-8x7B-Instruct-v0.1`
-    """
-
-    def __init__(self, user='[INST] ', eoh=' [/INST]', eoa='</s>', **kwargs):
-        super().__init__(user=user, eoh=eoh, eoa=eoa, **kwargs)
-
-    @classmethod
-    def match(cls, model_path: str) -> Optional[str]:
-        """Return the model_name that was registered to MODELS.
-
-        Args:
-            model_path (str): the model path used for matching.
-        """
-        model_path = model_path.lower()
-        if 'instruct' in model_path or 'llava' in model_path:
-            if 'mistral' in model_path:
-                return 'mistral'
-            if 'mixtral' in model_path:
-                return 'mixtral'
-
-
-@MODELS.register_module(name=['gemma'])
-class Gemma(BaseChatTemplate):
-    """Template of Gemma models.
-
-    `https://huggingface.co/google/gemma-7b-it`
-    """
-
-    def __init__(self,
-                 user='<start_of_turn>user\n',
-                 eoh='<end_of_turn>\n',
-                 assistant='<start_of_turn>model\n',
-                 eoa='<end_of_turn>\n',
-                 stop_words=['<end_of_turn>'],
-                 **kwargs):
-        super().__init__(user=user, eoh=eoh, assistant=assistant, eoa=eoa, stop_words=stop_words, **kwargs)
-
-    @classmethod
-    def match(cls, model_path: str) -> Optional[str]:
-        """Return the model_name that was registered to MODELS.
-
-        Args:
-            model_path (str): the model path used for matching.
-        """
-        if 'gemma' in model_path.lower():
-            return 'gemma'
-
-
-@MODELS.register_module(name=['deepseek'])
-class Deepseek(BaseChatTemplate):
-
-    def __init__(self,
-                 eosys='\n\n',
-                 user='User: ',
-                 eoh='\n\n',
-                 assistant='Assistant: ',
-                 eoa='<｜end▁of▁sentence｜>',
-                 **kwargs):
-        super().__init__(eosys=eosys, user=user, eoh=eoh, assistant=assistant, eoa=eoa, **kwargs)
-
-    def get_prompt(self, prompt, sequence_start=True):
-        if self.capability == 'chat':
-            return super().get_prompt(prompt, sequence_start)[:-1]
-        return super().get_prompt(prompt, sequence_start)
-
-    def messages2prompt(self, messages, sequence_start=True, **kwargs):
-        if isinstance(messages, str):
-            return self.get_prompt(messages, sequence_start)
-        return super().messages2prompt(messages, sequence_start, **kwargs)[:-1]
-
-    @classmethod
-    def match(cls, model_path: str) -> Optional[str]:
-        """Return the model_name that was registered to MODELS.
-
-        Args:
-            model_path (str): the model path used for matching.
-        """
-        path = model_path.lower()
-        if 'deepseek' in path and 'chat' in path and 'vl' not in path:
-            return 'deepseek'
-
-
-@MODELS.register_module(name=['internvl-zh'])
-class InternVLZH(BaseChatTemplate):
-
-    def __init__(self, user='<human>: ', eoh=' ', assistant='<bot>: ', eoa='</s>', **kwargs):
-        super().__init__(user=user, eoh=eoh, assistant=assistant, eoa=eoa, **kwargs)
-
-    def get_prompt(self, prompt, sequence_start=True):
-        if self.capability == 'chat':
-            return super().get_prompt(prompt, sequence_start)[:-1]
-        return super().get_prompt(prompt, sequence_start)
-
-    def messages2prompt(self, messages, sequence_start=True, **kwargs):
-        if isinstance(messages, str):
-            return self.get_prompt(messages, sequence_start)
-        return super().messages2prompt(messages, sequence_start, **kwargs)[:-1]
-
-    @classmethod
-    def match(cls, model_path: str) -> Optional[str]:
-        """Return the model_name that was registered to MODELS.
-
-        Args:
-            model_path (str): the model path used for matching.
-        """
-        path = model_path.lower()
-        if 'internvl-chat' in path and 'v1-1' in path:
-            return 'internvl-zh'
-
-
-@MODELS.register_module(name=['deepseek-vl'])
-class DeepseekVL(BaseChatTemplate):
-
-    def __init__(
-            self,
-            meta_instruction="""You are a helpful language and vision assistant. You are able to understand the visual content that the user provides, and assist the user with a variety of tasks using natural language.""",  # noqa: E501
-            eosys='\n\n',
-            user='User: ',
-            eoh='\n\n',
-            assistant='Assistant: ',
-            eoa='<｜end▁of▁sentence｜>',
-            **kwargs):
-        super().__init__(meta_instruction=meta_instruction,
-                         eosys=eosys,
-                         user=user,
-                         eoh=eoh,
-                         assistant=assistant,
-                         eoa=eoa,
-                         **kwargs)
-
-    def get_prompt(self, prompt, sequence_start=True):
-        if self.capability == 'chat':
-            return super().get_prompt(prompt, sequence_start)[:-1]
-        return super().get_prompt(prompt, sequence_start)
-
-    def messages2prompt(self, messages, sequence_start=True, **kwargs):
-        if isinstance(messages, str):
-            return self.get_prompt(messages, sequence_start)
-        return super().messages2prompt(messages, sequence_start, **kwargs)[:-1]
-
-    @classmethod
-    def match(cls, model_path: str) -> Optional[str]:
-        """Return the model_name that was registered to MODELS.
-
-        Args:
-            model_path (str): the model path used for matching.
-        """
-        path = model_path.lower()
-        if 'deepseek-vl' in path and 'chat' in path:
-            return 'deepseek-vl'
-
-
-@MODELS.register_module(name=['deepseek-vl2'])
-class DeepseekVL2(BaseChatTemplate):
-
-    def __init__(self,
-                 meta_instruction='',
-                 eosys='',
-                 user='<|User|>: ',
-                 eoh='\n\n',
-                 assistant='<|Assistant|>: ',
-                 eoa='<｜end▁of▁sentence｜>',
-                 **kwargs):
-        super().__init__(meta_instruction=meta_instruction,
-                         eosys=eosys,
-                         user=user,
-                         eoh=eoh,
-                         assistant=assistant,
-                         eoa=eoa,
-                         **kwargs)
-
-    def get_prompt(self, prompt, sequence_start=True):
-        return super().get_prompt(prompt, sequence_start)[:-1]
-
-    def messages2prompt(self, messages, sequence_start=True, **kwargs):
-        if isinstance(messages, str):
-            return self.get_prompt(messages, sequence_start)
-        return super().messages2prompt(messages, sequence_start, **kwargs)[:-1]
-
-    @classmethod
-    def match(cls, model_path: str) -> Optional[str]:
-        """Return the model_name that was registered to MODELS.
-
-        Args:
-            model_path (str): the model path used for matching.
-        """
-        path = model_path.lower()
-        if 'deepseek-vl2' in path:
-            return 'deepseek-vl2'
-
-
-@MODELS.register_module(name='deepseek-coder')
-class DeepSeek(BaseChatTemplate):
-    """Chat template of deepseek model."""
-
-    def __init__(
-            self,
-            system='',
-            meta_instruction="""You are an AI programming assistant, utilizing the Deepseek Coder model, developed by Deepseek Company, and you only answer questions related to computer science. For politically sensitive questions, security and privacy issues, and other non-computer science questions, you will refuse to answer\n""",  # noqa: E501
-            eosys='',
-            user='### Instruction:\n',
-            eoh='\n',
-            assistant='### Response:\n',
-            eoa='\n<|EOT|>',
-            separator='\n',
-            stop_words=['<|EOT|>'],
-            **kwargs):
-        super().__init__(system=system,
-                         meta_instruction=meta_instruction,
-                         eosys=eosys,
-                         user=user,
-                         eoh=eoh,
-                         assistant=assistant,
-                         eoa=eoa,
-                         separator=separator,
-                         stop_words=stop_words,
-                         **kwargs)
-
-    @classmethod
-    def match(cls, model_path: str) -> Optional[str]:
-        """Return the model_name that was registered to MODELS.
-
-        Args:
-            model_path (str): the model path used for matching.
-        """
-        path = model_path.lower()
-        if 'deepseek-coder' in path:
-            return 'deepseek-coder'
-
-
-@MODELS.register_module(name=['yi-vl'])
-class YiVL(BaseChatTemplate):
-
-    def __init__(
-            self,
-            meta_instruction="""This is a chat between an inquisitive human and an AI assistant. Assume the role of the AI assistant. Read all the images carefully, and respond to the human's questions with informative, helpful, detailed and polite answers. 这是一个好奇的人类和一个人工智能助手之间的对话。假设你扮演这个AI助手的角色。仔细阅读所有的图像，并对人类的问题做出信息丰富、有帮助、详细的和礼貌的回答。\n\n""",  # noqa: E501
-            user='### Human: ',
-            eoh='\n',
-            assistant='### Assistant:',
-            eoa='\n',
-            stop_words=['###'],
-            **kwargs):
-        super().__init__(meta_instruction=meta_instruction,
-                         user=user,
-                         eoh=eoh,
-                         assistant=assistant,
-                         eoa=eoa,
-                         stop_words=stop_words,
-                         **kwargs)
-
-    @classmethod
-    def match(cls, model_path: str) -> Optional[str]:
-        """Return the model_name that was registered to MODELS.
-
-        Args:
-            model_path (str): the model path used for matching.
-        """
-        path = model_path.lower()
-        if 'yi-vl' in path:
-            return 'yi-vl'
-
-
-@MODELS.register_module(name=['llava-chatml', 'internvl-zh-hermes2'])
-class ChatmlDirect(BaseChatTemplate):
-
-    def __init__(self,
-                 system='<|im_start|>system\n',
-                 meta_instruction='Answer the questions.',
-                 eosys='<|im_end|>',
-                 user='<|im_start|>user\n',
-                 eoh='<|im_end|>',
-                 assistant='<|im_start|>assistant\n',
-                 eoa='<|im_end|>',
-                 separator='',
-                 **kwargs):
-        super().__init__(system,
-                         meta_instruction=meta_instruction,
-                         eosys=eosys,
-                         user=user,
-                         eoh=eoh,
-                         assistant=assistant,
-                         eoa=eoa,
->>>>>>> 61f2f0ac
                          separator=separator,
                          **kwargs)
 
@@ -1576,22 +464,6 @@
                          stop_words=stop_words,
                          **kwargs)
 
-<<<<<<< HEAD
-=======
-    @classmethod
-    def match(cls, model_path: str) -> Optional[str]:
-        """Return the model_name that was registered to MODELS.
-
-        Args:
-            model_path (str): the model path used for matching.
-        """
-        path = model_path.lower()
-        if all([c in path for c in ['phi-3', 'instruct']]):
-            return 'phi-3'
-        if all([c in path for c in ['phi-4', 'instruct']]):
-            return 'phi-4'
-
->>>>>>> 61f2f0ac
 
 @MODELS.register_module(name='internvl2-phi3')
 class InternVL2Phi3(Phi3Instruct):
@@ -1685,50 +557,10 @@
     return processor
 
 
-<<<<<<< HEAD
 def resolve_hf_chat_template(tokenizer: Union[PreTrainedTokenizer, PreTrainedTokenizerFast],
                              chat_template_config: ChatTemplateConfig = None,
                              tools: Optional[list[dict[str, Any]]] = None) -> BaseChatTemplate:
     """modify from vllm."""
-=======
-@MODELS.register_module(name='llama4')
-class Llama4(BaseChatTemplate):
-
-    def __init__(self,
-                 system='<|header_start|>system<|header_end|>\n\n',
-                 user='<|header_start|>user<|header_end|>\n\n',
-                 assistant='<|header_start|>assistant<|header_end|>\n\n',
-                 eosys='<|eot|>',
-                 eoh='<|eot|>',
-                 eoa='<|eot|>',
-                 separator='',
-                 stop_words=['<|end_of_text|>', '<|eom|>', '<|eot|>'],
-                 **kwargs):
-        super().__init__(system=system,
-                         eosys=eosys,
-                         user=user,
-                         eoh=eoh,
-                         assistant=assistant,
-                         eoa=eoa,
-                         separator=separator,
-                         stop_words=stop_words,
-                         **kwargs)
-
-    @classmethod
-    def match(cls, model_path: str) -> Optional[str]:
-        """Return the model_name that was registered to MODELS.
-
-        Args:
-            model_path (str): the model path used for matching.
-        """
-        path = model_path.lower()
-        if 'llama-4' in path:
-            return 'llama4'
-
-
-def best_match_model(query: str) -> Optional[str]:
-    """Get the model that matches the query.
->>>>>>> 61f2f0ac
 
     # 1st priority: The given chat template
     if chat_template_config is not None and chat_template_config.model_name:
